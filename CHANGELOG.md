## 3.0.25 June 26, 2018

<<<<<<< HEAD
Made a change in `dark/dna.py`, to make `identicalMatchCount` only count non-
ambiguous matches. Added testfunction `testMatchwithIdenticalAmbuguity`.
=======
Added TravisCI Slack notifications.
>>>>>>> 84114969

## 3.0.24 June 25, 2018

Made `noninteractive-alignment-panel.py` option `--outputDir` to be required.
Added error message for this in `graphics.py`.

## 3.0.23 June 22, 2018

Changed the way reference sequence insertions are stored in a
`dark.sam.PaddedSAM` instance to make it possible to tell which query
sequences caused reference insertions.

## 3.0.22 June 21, 2018

Made `dark/sam.py` properly deal with secondary alignments that are missing
a SEQ.

## 3.0.21 June 21, 2018

Added `sam-reference-read-counts.py` script.

## 3.0.20 June 16, 2018

Updated ViralZone search URL in `dark/proteins.py`.

## 3.0.19 June 16, 2018

Added `--sites` argument to `compare-dna-sequences.py` and corresponding
`offsets` argument to the underlying function.

## 3.0.18 June 14, 2018

Fixed bug that got introduced when doing `3.0.17 June 14, 2018`.

## 3.0.17 June 14, 2018

Fixed bug that got introduced when doing `3.0.16 June 14, 2018`.

## 3.0.16 June 14, 2018

Made a change in `dark/proteins.py`, to make the `minProteinFraction` work
on a per sample basis, not per pathogen.

## 3.0.15 June 12, 2018

Fixed another bug (unreference variable) in `graphics.py` that crept in in
version `3.0.10 June 11, 2018`.

## 3.0.14 June 12, 2018

Fixed a bug in `diamond/alignments.py` that crept in in version
`3.0.10 June 11, 2018`.

## 3.0.13 June 11, 2018

Fixed a bug in `noninteractive-alignment-panel.py` that crept in after
version `3.0.10 June 11, 2018`.

## 3.0.12 June 11, 2018

* `pip install mysql-connector-python` now works, so added
`mysql-connector-python>=8.0.11` to `requirements.txt`, removed
`install-dependencies.sh`, and updated install line in `.travis.yml`.

## 3.0.11 June 11, 2018

* Added `bin/sam-to-fasta-alignment.py` script.

## 3.0.10 June 11, 2018

Dropped requirement that `noninteractive-alignment-panel.py` must be passed
information about the subject database. This is now only needed if
`--showOrfs` is given. The issue is that making the subject database can
take a long time and display of the subject ORFs is usuallly not needed.

## 3.0.9

Internal only.

## 3.0.8 June 1, 2018

* Added `--color` option to `fasta-identity-table.py`.

## 3.0.1 May 7, 2018

* Changed `Makefile` `upload` target rule.

## 3.0.0 May 5, 2018

* Moved all GOR4 amino acid structure prediction code into its own repo,
  at [https://github.com/acorg/gor4](https://github.com/acorg/gor4).
* As a result, the `gor4` method on the `dark.reads.AAread` class has been
  removed. This could be re-added by including `gor4` as a requirement but
  for now if you want that functionality you'll need to install `gor4`
  yourself and write a trivial function to call the `gor4` method on the
  read (or make a subclass of `AARead` that adds that method). I've done it
  this way because we have someone using the code who does not have a
  working C compiler and this was causing a problem building dark matter.
  Not a good reason, I know, but the GOR4 code makes for a good standalone
  code base in any case.

## 2.0.4 April 29, 2018

* Added `--sampleIndexFilename` and `--pathogenIndexFilename` to
  `proteins-to-pathogens.py`. These cause the writing of files containing
   lines with an integer index, a space, then a sample or pathogen name.
   These can be later used to identify the de-duplicated reads files for a
   given sample or pathogen name.

## 2.0.3 April 28, 2018

* Added number of identical and positive amino acid matches to BLAST and
  DIAMOND hsps.

## 2.0.2 April 23, 2018

* The protein grouper now de-duplicates read by id, not sequence.

## 2.0.1 April 23, 2018

* Fixed HTML tiny formatting error in `toHTML` method of `ProteinGrouper`
  in `dark/proteins.py`.

## 2.0.0 April 17, 2018

* The `--indices` option to `filter-fasta.py` was changed to accept a
  string range (like 10-20,25-30,51,60) instead of a list of single
  integers. It is renamed to `--keepSequences` and is also now 1-based not
  0-based, like its friends `--keepSites`.
* `--removeSequences` was added as an option to `filter-fasta.py`.
* The options `--keepIndices`, `--keepIndicesFile`, `--removeIndices`, and
  `removeIndicesFile` to `filter-fasta.py` are now named `--keepSites`,
  `--keepSitesFile`, `--removeSites`, and `removeSitesFile` though the old
  names are still supported for now.
* The `indicesMatching` methods of `Reads` is renamed to `sitesMatching`.
* `removeSequences` was added to read filtering in `ReadFilter` and as a
  `--removeSequences` option to `filter-fasta.py`.<|MERGE_RESOLUTION|>--- conflicted
+++ resolved
@@ -1,11 +1,11 @@
+## 3.0.26 June 26, 2018
+
+Made a change in `dark/dna.py`, to make `identicalMatchCount` only count non-
+ambiguous matches. Added testfunction `testMatchwithIdenticalAmbuguity`.
+
 ## 3.0.25 June 26, 2018
 
-<<<<<<< HEAD
-Made a change in `dark/dna.py`, to make `identicalMatchCount` only count non-
-ambiguous matches. Added testfunction `testMatchwithIdenticalAmbuguity`.
-=======
 Added TravisCI Slack notifications.
->>>>>>> 84114969
 
 ## 3.0.24 June 25, 2018
 
