<<<<<<< HEAD
## 3.0.28 July 3, 2018

Added `alsoYieldAlignments` option to `PaddedSAM.queries` method to have
the returned generator also yield the `pysam.AlignedSegment` instance with
the gap-padded query sequence. This makes it possible to retrieve padded
queries from SAM/BAM and generate SAM/BAM (or FASTQ) of some subset of the
queries.
=======
## 3.0.27 June 30, 2018

Added `bin/filter-sam.py` script.
>>>>>>> 252de3e0

## 3.0.26 June 26, 2018

Made a change in `dark/dna.py`, to make `identicalMatchCount` only count non-
ambiguous matches. Added testfunction `testMatchwithIdenticalAmbuguity`.

## 3.0.25 June 26, 2018

Added TravisCI Slack notifications.

## 3.0.24 June 25, 2018

Made `noninteractive-alignment-panel.py` option `--outputDir` to be required.
Added error message for this in `graphics.py`.

## 3.0.23 June 22, 2018

Changed the way reference sequence insertions are stored in a
`dark.sam.PaddedSAM` instance to make it possible to tell which query
sequences caused reference insertions.

## 3.0.22 June 21, 2018

Made `dark/sam.py` properly deal with secondary alignments that are missing
a SEQ.

## 3.0.21 June 21, 2018

Added `sam-reference-read-counts.py` script.

## 3.0.20 June 16, 2018

Updated ViralZone search URL in `dark/proteins.py`.

## 3.0.19 June 16, 2018

Added `--sites` argument to `compare-dna-sequences.py` and corresponding
`offsets` argument to the underlying function.

## 3.0.18 June 14, 2018

Fixed bug that got introduced when doing `3.0.17 June 14, 2018`.

## 3.0.17 June 14, 2018

Fixed bug that got introduced when doing `3.0.16 June 14, 2018`.

## 3.0.16 June 14, 2018

Made a change in `dark/proteins.py`, to make the `minProteinFraction` work
on a per sample basis, not per pathogen.

## 3.0.15 June 12, 2018

Fixed another bug (unreference variable) in `graphics.py` that crept in in
version `3.0.10 June 11, 2018`.

## 3.0.14 June 12, 2018

Fixed a bug in `diamond/alignments.py` that crept in in version
`3.0.10 June 11, 2018`.

## 3.0.13 June 11, 2018

Fixed a bug in `noninteractive-alignment-panel.py` that crept in after
version `3.0.10 June 11, 2018`.

## 3.0.12 June 11, 2018

* `pip install mysql-connector-python` now works, so added
`mysql-connector-python>=8.0.11` to `requirements.txt`, removed
`install-dependencies.sh`, and updated install line in `.travis.yml`.

## 3.0.11 June 11, 2018

* Added `bin/sam-to-fasta-alignment.py` script.

## 3.0.10 June 11, 2018

Dropped requirement that `noninteractive-alignment-panel.py` must be passed
information about the subject database. This is now only needed if
`--showOrfs` is given. The issue is that making the subject database can
take a long time and display of the subject ORFs is usuallly not needed.

## 3.0.9

Internal only.

## 3.0.8 June 1, 2018

* Added `--color` option to `fasta-identity-table.py`.

## 3.0.1 May 7, 2018

* Changed `Makefile` `upload` target rule.

## 3.0.0 May 5, 2018

* Moved all GOR4 amino acid structure prediction code into its own repo,
  at [https://github.com/acorg/gor4](https://github.com/acorg/gor4).
* As a result, the `gor4` method on the `dark.reads.AAread` class has been
  removed. This could be re-added by including `gor4` as a requirement but
  for now if you want that functionality you'll need to install `gor4`
  yourself and write a trivial function to call the `gor4` method on the
  read (or make a subclass of `AARead` that adds that method). I've done it
  this way because we have someone using the code who does not have a
  working C compiler and this was causing a problem building dark matter.
  Not a good reason, I know, but the GOR4 code makes for a good standalone
  code base in any case.

## 2.0.4 April 29, 2018

* Added `--sampleIndexFilename` and `--pathogenIndexFilename` to
  `proteins-to-pathogens.py`. These cause the writing of files containing
   lines with an integer index, a space, then a sample or pathogen name.
   These can be later used to identify the de-duplicated reads files for a
   given sample or pathogen name.

## 2.0.3 April 28, 2018

* Added number of identical and positive amino acid matches to BLAST and
  DIAMOND hsps.

## 2.0.2 April 23, 2018

* The protein grouper now de-duplicates read by id, not sequence.

## 2.0.1 April 23, 2018

* Fixed HTML tiny formatting error in `toHTML` method of `ProteinGrouper`
  in `dark/proteins.py`.

## 2.0.0 April 17, 2018

* The `--indices` option to `filter-fasta.py` was changed to accept a
  string range (like 10-20,25-30,51,60) instead of a list of single
  integers. It is renamed to `--keepSequences` and is also now 1-based not
  0-based, like its friends `--keepSites`.
* `--removeSequences` was added as an option to `filter-fasta.py`.
* The options `--keepIndices`, `--keepIndicesFile`, `--removeIndices`, and
  `removeIndicesFile` to `filter-fasta.py` are now named `--keepSites`,
  `--keepSitesFile`, `--removeSites`, and `removeSitesFile` though the old
  names are still supported for now.
* The `indicesMatching` methods of `Reads` is renamed to `sitesMatching`.
* `removeSequences` was added to read filtering in `ReadFilter` and as a
  `--removeSequences` option to `filter-fasta.py`.<|MERGE_RESOLUTION|>--- conflicted
+++ resolved
@@ -1,4 +1,3 @@
-<<<<<<< HEAD
 ## 3.0.28 July 3, 2018
 
 Added `alsoYieldAlignments` option to `PaddedSAM.queries` method to have
@@ -6,11 +5,10 @@
 the gap-padded query sequence. This makes it possible to retrieve padded
 queries from SAM/BAM and generate SAM/BAM (or FASTQ) of some subset of the
 queries.
-=======
+
 ## 3.0.27 June 30, 2018
 
 Added `bin/filter-sam.py` script.
->>>>>>> 252de3e0
 
 ## 3.0.26 June 26, 2018
 
