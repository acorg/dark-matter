<<<<<<< HEAD
## 3.0.15 June 14, 2018
Made a change in `dark/proteins.py`, to make the `minProteinFraction` work on
a per sample basis, not per pathogen.
=======
## 3.0.15 June 12, 2018

Fixed another bug (unreference variable) in `graphics.py` that crept in in
version `3.0.10 June 11, 2018`.
>>>>>>> cf21786b

## 3.0.14 June 12, 2018

Fixed a bug in `diamond/alignments.py` that crept in in version
`3.0.10 June 11, 2018`.

## 3.0.13 June 11, 2018

Fixed a bug in `noninteractive-alignment-panel.py` that crept in after
version `3.0.10 June 11, 2018`.

## 3.0.12 June 11, 2018

* `pip install mysql-connector-python` now works, so added
`mysql-connector-python>=8.0.11` to `requirements.txt`, removed
`install-dependencies.sh`, and updated install line in `.travis.yml`.

## 3.0.11 June 11, 2018

* Added `bin/sam-to-fasta-alignment.py` script.

## 3.0.10 June 11, 2018

Dropped requirement that `noninteractive-alignment-panel.py` must be passed
information about the subject database. This is now only needed if
`--showOrfs` is given. The issue is that making the subject database can
take a long time and display of the subject ORFs is usuallly not needed.

## 3.0.9

Internal only.

## 3.0.8 June 1, 2018

* Added `--color` option to `fasta-identity-table.py`.

## 3.0.1 May 7, 2018

* Changed `Makefile` `upload` target rule.

## 3.0.0 May 5, 2018

* Moved all GOR4 amino acid structure prediction code into its own repo,
  at [https://github.com/acorg/gor4](https://github.com/acorg/gor4).
* As a result, the `gor4` method on the `dark.reads.AAread` class has been
  removed. This could be re-added by including `gor4` as a requirement but
  for now if you want that functionality you'll need to install `gor4`
  yourself and write a trivial function to call the `gor4` method on the
  read (or make a subclass of `AARead` that adds that method). I've done it
  this way because we have someone using the code who does not have a
  working C compiler and this was causing a problem building dark matter.
  Not a good reason, I know, but the GOR4 code makes for a good standalone
  code base in any case.

## 2.0.4 April 29, 2018

* Added `--sampleIndexFilename` and `--pathogenIndexFilename` to
  `proteins-to-pathogens.py`. These cause the writing of files containing
   lines with an integer index, a space, then a sample or pathogen name.
   These can be later used to identify the de-duplicated reads files for a
   given sample or pathogen name.

## 2.0.3 April 28, 2018

* Added number of identical and positive amino acid matches to BLAST and
  DIAMOND hsps.

## 2.0.2 April 23, 2018

* The protein grouper now de-duplicates read by id, not sequence.

## 2.0.1 April 23, 2018

* Fixed HTML tiny formatting error in `toHTML` method of `ProteinGrouper`
  in `dark/proteins.py`.

## 2.0.0 April 17, 2018

* The `--indices` option to `filter-fasta.py` was changed to accept a
  string range (like 10-20,25-30,51,60) instead of a list of single
  integers. It is renamed to `--keepSequences` and is also now 1-based not
  0-based, like its friends `--keepSites`.
* `--removeSequences` was added as an option to `filter-fasta.py`.
* The options `--keepIndices`, `--keepIndicesFile`, `--removeIndices`, and
  `removeIndicesFile` to `filter-fasta.py` are now named `--keepSites`,
  `--keepSitesFile`, `--removeSites`, and `removeSitesFile` though the old
  names are still supported for now.
* The `indicesMatching` methods of `Reads` is renamed to `sitesMatching`.
* `removeSequences` was added to read filtering in `ReadFilter` and as a
  `--removeSequences` option to `filter-fasta.py`.<|MERGE_RESOLUTION|>--- conflicted
+++ resolved
@@ -1,13 +1,11 @@
-<<<<<<< HEAD
-## 3.0.15 June 14, 2018
+## 3.0.16 June 14, 2018
 Made a change in `dark/proteins.py`, to make the `minProteinFraction` work on
 a per sample basis, not per pathogen.
-=======
+
 ## 3.0.15 June 12, 2018
 
 Fixed another bug (unreference variable) in `graphics.py` that crept in in
 version `3.0.10 June 11, 2018`.
->>>>>>> cf21786b
 
 ## 3.0.14 June 12, 2018
 
