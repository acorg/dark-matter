<<<<<<< HEAD
## dark-matter

Virus discovery is super fun!

## Installation on Linux

The following works on Ubuntu 14.04 LTS.

### Download & install Freetype2

```sh
$ cd /tmp
$ curl -L 'http://downloads.sourceforge.net/freetype/freetype-2.5.3.tar.bz2' > freetype-2.5.3.tar.bz2
$ tar xfj freetype-2.5.3.tar.bz2
$ cd freetype-2.5.3
$ sed -i  -e "/AUX.*.gxvalid/s@^# @@" -e "/AUX.*.otvalid/s@^# @@" modules.cfg
$ sed -ri -e 's:.*(#.*SUBPIXEL.*) .*:\1:' include/config/ftoption.h
$ ./configure --prefix=/usr --disable-static
$ make
$ sudo make install
```

### Install some required packages

```sh
$ sudo apt-get install python-pip pkg-config python-dev libpng-dev mysql-server libmysqlclient-dev
```

### Install dark matter in a Python virtual environment

```sh
$ sudo pip install virtualenv
$ virtualenv env
$ . env/bin/activate
$ git clone git@github.com:acorg/dark-matter.git
$ cd dark-matter
$ pip install -r requirements.txt
```

### Set PYTHONPATH

You may want to add the `dark-matter` directory (the one that was created
above by `git clone`) to your `PYTHONPATH`.


## Installation on Windows

The following works on Windows 8.1 with Cygwin. Alternative to sudo (which is found in the Linux instructions): run Cygwin as administrator or use `cygstart --action=runas` followed by the command.

### Install pip

See: [pip installation guide](http://pip.readthedocs.org/en/latest/installing.html).

### Install some required Cygwin packages

These can be found and downloaded through the Cygwin setup.exe process:
```
curl
make
python-setuptools
libmysqlclient-devel
mysql
mysqld
libmysqld-devel
libpng-devel
libboost_python-devel
pkg-config
```

### Download & install Freetype2

Ensure you have GNU Make version 3.78.1 or higher by running `make -v`.

```sh
$ cd /tmp
$ curl -L 'http://downloads.sourceforge.net/freetype/freetype-2.5.3.tar.bz2' > freetype-2.5.3.tar.bz2
$ tar xfj freetype-2.5.3.tar.bz2
$ cd freetype-2.5.3
$ sed -i  -e "/AUX.*.gxvalid/s@^# @@" -e "/AUX.*.otvalid/s@^# @@" modules.cfg
$ sed -ri -e 's:.*(#.*SUBPIXEL.*) .*:\1:' include/config/ftoption.h
$ ./configure --prefix=/usr --disable-static
$ make
$ make install
```

### Install dark matter from github

```sh
$ git clone git@github.com:acorg/dark-matter.git
$ cd dark-matter
$ pip install -r requirements.txt
```

### Set PYTHONPATH

You may want to add the `dark-matter` directory (the one that was created
above by `git clone`) to your `PYTHONPATH`.



### Install NCBI taxonomy databases

In order to be able to filter by taxonomic level, you need make a mysql database
with the NCBI taxonomy information according to the following format:

* Download the taxonomy database files from NCBI:

[ftp://ftp.ncbi.nih.gov/pub/taxonomy/gi_taxid_nucl.dmp.gz](ftp://ftp.ncbi.nih.gov/pub/taxonomy/gi_taxid_nucl.dmp.gz)
This file contains a list that maps the gi number of each database record to a taxonomy id.

[ftp://ftp.ncbi.nih.gov/pub/taxonomy/taxdump.tar.gz](ftp://ftp.ncbi.nih.gov/pub/taxonomy/taxdump.tar.gz)
This directory contains multiple files, the ones we need are nodes.dmp and names.dmp.

```sh
* Install mySQL:
$ brew install mysql
$ unset TMPDIR
$ mysql_install_db --verbose --user='some username' --basedir="$(brew --prefix mysql)" --datadir=/usr/local/var/mysql --tmpdir=/tmp
$ /usr/local/opt/mysql/bin/mysql_secure_installation
$ mysql.server start
$ /usr/local/opt/mysql/bin/mysql_secure_installation
$ mysql -uroot -p
```

* make a mySQL database:
```sh
mysql> create database ncbi_taxonomy;
```

* create the tables:
```sh
mysql> CREATE TABLE gi_taxid_nucl (gi INT, taxID INT);
mysql> LOAD DATA LOCAL INFILE 'path-to-dir/gi_taxid_nucl.dmp' INTO TABLE gi_taxid_nucl;

mysql> create table names (taxID INT, divider1 VARCHAR(300), name VARCHAR(300), divider2 VARCHAR(300), unique_name VARCHAR(300), divider3 VARCHAR(300), name_class VARCHAR(300));
mysql> LOAD DATA LOCAL INFILE 'path-to-dir/gi_taxid_nucl.dmp' INTO TABLE names;

mysql> create table nodes (taxID INT, divider1 VARCHAR(300), parent_taxID INT, divider2 VARCHAR(300), rank VARCHAR(300));
mysql> LOAD DATA LOCAL INFILE 'path-to-dir/nodes.dmp' INTO TABLE nodes;
```

* Index the databases:
```sh
mysql> ALTER TABLE gi_taxid_nucl ADD INDEX (gi);
mysql> ALTER TABLE nodes ADD INDEX (taxID);
mysql> ALTER TABLE names ADD INDEX (taxID);
```


=======
## dark-matter

Virus discovery is super fun!

## Installation on Linux

The following works on Ubuntu 14.04 LTS.

### Download & install Freetype2

```sh
$ cd /tmp
$ curl -L 'http://downloads.sourceforge.net/freetype/freetype-2.5.3.tar.bz2' > freetype-2.5.3.tar.bz2
$ tar xfj freetype-2.5.3.tar.bz2
$ cd freetype-2.5.3
$ sed -i  -e "/AUX.*.gxvalid/s@^# @@" -e "/AUX.*.otvalid/s@^# @@" modules.cfg
$ sed -ri -e 's:.*(#.*SUBPIXEL.*) .*:\1:' include/config/ftoption.h
$ ./configure --prefix=/usr --disable-static
$ make
$ sudo make install
```

### Install some required packages

```sh
$ sudo apt-get install python-pip pkg-config python-dev libpng-dev mysql-server libmysqlclient-dev
```

### Install dark matter in a Python virtual environment

```sh
$ sudo pip install virtualenv
$ virtualenv env
$ . env/bin/activate
$ git clone git@github.com:acorg/dark-matter.git
$ cd dark-matter
$ pip install -r requirements.txt
```

### Set PYTHONPATH

You may want to add the `dark-matter` directory (the one that was created
above by `git clone`) to your `PYTHONPATH`.

### Install NCBI taxonomy databases

In order to be able to filter by taxonomic level, you need make a mysql database
with the NCBI taxonomy information according to the following format:

* Download the taxonomy database files from NCBI:

[ftp://ftp.ncbi.nih.gov/pub/taxonomy/gi_taxid_nucl.dmp.gz](ftp://ftp.ncbi.nih.gov/pub/taxonomy/gi_taxid_nucl.dmp.gz)
This file contains a list that maps the gi number of each database record to a taxonomy id.

[ftp://ftp.ncbi.nih.gov/pub/taxonomy/taxdump.tar.gz](ftp://ftp.ncbi.nih.gov/pub/taxonomy/taxdump.tar.gz)
This directory contains multiple files, the ones we need are nodes.dmp and names.dmp.

* Install mySQL:
```sh
$ brew install mysql
$ unset TMPDIR
$ mysql_install_db --verbose --user='some username' --basedir="$(brew --prefix mysql)" --datadir=/usr/local/var/mysql --tmpdir=/tmp
$ /usr/local/opt/mysql/bin/mysql_secure_installation
$ mysql.server start
$ /usr/local/opt/mysql/bin/mysql_secure_installation
$ mysql -uroot -p
```

* make a mySQL database:
```sh
mysql> create database ncbi_taxonomy;
```

* create the tables:
```sh
mysql> CREATE TABLE gi_taxid_nucl (gi INT, taxID INT);
mysql> LOAD DATA LOCAL INFILE 'path-to-dir/gi_taxid_nucl.dmp' INTO TABLE gi_taxid_nucl;

mysql> create table names (taxID INT, divider1 VARCHAR(300), name VARCHAR(300), divider2 VARCHAR(300), unique_name VARCHAR(300), divider3 VARCHAR(300), name_class VARCHAR(300));
mysql> LOAD DATA LOCAL INFILE 'path-to-dir/gi_taxid_nucl.dmp' INTO TABLE names;

mysql> create table nodes (taxID INT, divider1 VARCHAR(300), parent_taxID INT, divider2 VARCHAR(300), rank VARCHAR(300));
mysql> LOAD DATA LOCAL INFILE 'path-to-dir/nodes.dmp' INTO TABLE nodes;
```

* Index the databases:
```sh
mysql> ALTER TABLE gi_taxid_nucl ADD INDEX (gi);
mysql> ALTER TABLE nodes ADD INDEX (taxID);
mysql> ALTER TABLE names ADD INDEX (taxID);
```

## Installation on Windows

The following works on Windows 8.1 with Cygwin. Alternative to sudo (which is found in the Linux instructions): run Cygwin as administrator or use `cygstart --action=runas` followed by the command.

### Install pip

See: [pip installation guide](http://pip.readthedocs.org/en/latest/installing.html).

### Install some required Cygwin packages

These can be found and downloaded through the Cygwin setup.exe process or using apt-cyg, if installed:
```
curl
make
python-setuptools
libmysqlclient-devel
mysql
mysqld
libmysqld-devel
libpng-devel
libboost_python-devel
pkg-config
```

### Download & install Freetype2

Ensure you have GNU Make version 3.78.1 or higher by running `make -v`.

```sh
$ cd /tmp
$ curl -L 'http://downloads.sourceforge.net/freetype/freetype-2.5.3.tar.bz2' > freetype-2.5.3.tar.bz2
$ tar xfj freetype-2.5.3.tar.bz2
$ cd freetype-2.5.3
$ sed -i  -e "/AUX.*.gxvalid/s@^# @@" -e "/AUX.*.otvalid/s@^# @@" modules.cfg
$ sed -ri -e 's:.*(#.*SUBPIXEL.*) .*:\1:' include/config/ftoption.h
$ ./configure --prefix=/usr --disable-static
$ make
$ make install
```

### Install dark matter from github

```sh
$ git clone git@github.com:acorg/dark-matter.git
$ cd dark-matter
$ pip install -r requirements.txt
```

### Set PYTHONPATH

You may want to add the `dark-matter` directory (the one that was created
above by `git clone`) to your `PYTHONPATH`.



### Install NCBI taxonomy databases

In order to be able to filter by taxonomic level, you need make a mysql database
with the NCBI taxonomy information according to the following format:

* Download the taxonomy database files from NCBI:

[ftp://ftp.ncbi.nih.gov/pub/taxonomy/gi_taxid_nucl.dmp.gz](ftp://ftp.ncbi.nih.gov/pub/taxonomy/gi_taxid_nucl.dmp.gz)
This file contains a list that maps the gi number of each database record to a taxonomy id.

[ftp://ftp.ncbi.nih.gov/pub/taxonomy/taxdump.tar.gz](ftp://ftp.ncbi.nih.gov/pub/taxonomy/taxdump.tar.gz)
This directory contains multiple files, the ones we need are nodes.dmp and names.dmp.

* Install mySQL:
See: [mySQL installer](http://dev.mysql.com/downloads/windows/installer/).

* make a mySQL database:
```sh
mysql> CREATE DATABASE ncbi_taxonomy;
mysql> USE ncbi_taxonomy
```

* create the tables:
```sh
mysql> CREATE TABLE gi_taxid_nucl (gi INT, taxID INT);
mysql> LOAD DATA LOCAL INFILE 'path-to-dir/gi_taxid_nucl.dmp' INTO TABLE gi_taxid_nucl;

mysql> create table names (taxID INT, divider1 VARCHAR(300), name VARCHAR(300), divider2 VARCHAR(300), unique_name VARCHAR(300), divider3 VARCHAR(300), name_class VARCHAR(300));
mysql> LOAD DATA LOCAL INFILE 'path-to-dir/gi_taxid_nucl.dmp' INTO TABLE names;

mysql> create table nodes (taxID INT, divider1 VARCHAR(300), parent_taxID INT, divider2 VARCHAR(300), rank VARCHAR(300));
mysql> LOAD DATA LOCAL INFILE 'path-to-dir/nodes.dmp' INTO TABLE nodes;
```

* Index the databases:
```sh
mysql> ALTER TABLE gi_taxid_nucl ADD INDEX (gi);
mysql> ALTER TABLE nodes ADD INDEX (taxID);
mysql> ALTER TABLE names ADD INDEX (taxID);
```

>>>>>>> 1a3ded26
<|MERGE_RESOLUTION|>--- conflicted
+++ resolved
@@ -1,154 +1,3 @@
-<<<<<<< HEAD
-## dark-matter
-
-Virus discovery is super fun!
-
-## Installation on Linux
-
-The following works on Ubuntu 14.04 LTS.
-
-### Download & install Freetype2
-
-```sh
-$ cd /tmp
-$ curl -L 'http://downloads.sourceforge.net/freetype/freetype-2.5.3.tar.bz2' > freetype-2.5.3.tar.bz2
-$ tar xfj freetype-2.5.3.tar.bz2
-$ cd freetype-2.5.3
-$ sed -i  -e "/AUX.*.gxvalid/s@^# @@" -e "/AUX.*.otvalid/s@^# @@" modules.cfg
-$ sed -ri -e 's:.*(#.*SUBPIXEL.*) .*:\1:' include/config/ftoption.h
-$ ./configure --prefix=/usr --disable-static
-$ make
-$ sudo make install
-```
-
-### Install some required packages
-
-```sh
-$ sudo apt-get install python-pip pkg-config python-dev libpng-dev mysql-server libmysqlclient-dev
-```
-
-### Install dark matter in a Python virtual environment
-
-```sh
-$ sudo pip install virtualenv
-$ virtualenv env
-$ . env/bin/activate
-$ git clone git@github.com:acorg/dark-matter.git
-$ cd dark-matter
-$ pip install -r requirements.txt
-```
-
-### Set PYTHONPATH
-
-You may want to add the `dark-matter` directory (the one that was created
-above by `git clone`) to your `PYTHONPATH`.
-
-
-## Installation on Windows
-
-The following works on Windows 8.1 with Cygwin. Alternative to sudo (which is found in the Linux instructions): run Cygwin as administrator or use `cygstart --action=runas` followed by the command.
-
-### Install pip
-
-See: [pip installation guide](http://pip.readthedocs.org/en/latest/installing.html).
-
-### Install some required Cygwin packages
-
-These can be found and downloaded through the Cygwin setup.exe process:
-```
-curl
-make
-python-setuptools
-libmysqlclient-devel
-mysql
-mysqld
-libmysqld-devel
-libpng-devel
-libboost_python-devel
-pkg-config
-```
-
-### Download & install Freetype2
-
-Ensure you have GNU Make version 3.78.1 or higher by running `make -v`.
-
-```sh
-$ cd /tmp
-$ curl -L 'http://downloads.sourceforge.net/freetype/freetype-2.5.3.tar.bz2' > freetype-2.5.3.tar.bz2
-$ tar xfj freetype-2.5.3.tar.bz2
-$ cd freetype-2.5.3
-$ sed -i  -e "/AUX.*.gxvalid/s@^# @@" -e "/AUX.*.otvalid/s@^# @@" modules.cfg
-$ sed -ri -e 's:.*(#.*SUBPIXEL.*) .*:\1:' include/config/ftoption.h
-$ ./configure --prefix=/usr --disable-static
-$ make
-$ make install
-```
-
-### Install dark matter from github
-
-```sh
-$ git clone git@github.com:acorg/dark-matter.git
-$ cd dark-matter
-$ pip install -r requirements.txt
-```
-
-### Set PYTHONPATH
-
-You may want to add the `dark-matter` directory (the one that was created
-above by `git clone`) to your `PYTHONPATH`.
-
-
-
-### Install NCBI taxonomy databases
-
-In order to be able to filter by taxonomic level, you need make a mysql database
-with the NCBI taxonomy information according to the following format:
-
-* Download the taxonomy database files from NCBI:
-
-[ftp://ftp.ncbi.nih.gov/pub/taxonomy/gi_taxid_nucl.dmp.gz](ftp://ftp.ncbi.nih.gov/pub/taxonomy/gi_taxid_nucl.dmp.gz)
-This file contains a list that maps the gi number of each database record to a taxonomy id.
-
-[ftp://ftp.ncbi.nih.gov/pub/taxonomy/taxdump.tar.gz](ftp://ftp.ncbi.nih.gov/pub/taxonomy/taxdump.tar.gz)
-This directory contains multiple files, the ones we need are nodes.dmp and names.dmp.
-
-```sh
-* Install mySQL:
-$ brew install mysql
-$ unset TMPDIR
-$ mysql_install_db --verbose --user='some username' --basedir="$(brew --prefix mysql)" --datadir=/usr/local/var/mysql --tmpdir=/tmp
-$ /usr/local/opt/mysql/bin/mysql_secure_installation
-$ mysql.server start
-$ /usr/local/opt/mysql/bin/mysql_secure_installation
-$ mysql -uroot -p
-```
-
-* make a mySQL database:
-```sh
-mysql> create database ncbi_taxonomy;
-```
-
-* create the tables:
-```sh
-mysql> CREATE TABLE gi_taxid_nucl (gi INT, taxID INT);
-mysql> LOAD DATA LOCAL INFILE 'path-to-dir/gi_taxid_nucl.dmp' INTO TABLE gi_taxid_nucl;
-
-mysql> create table names (taxID INT, divider1 VARCHAR(300), name VARCHAR(300), divider2 VARCHAR(300), unique_name VARCHAR(300), divider3 VARCHAR(300), name_class VARCHAR(300));
-mysql> LOAD DATA LOCAL INFILE 'path-to-dir/gi_taxid_nucl.dmp' INTO TABLE names;
-
-mysql> create table nodes (taxID INT, divider1 VARCHAR(300), parent_taxID INT, divider2 VARCHAR(300), rank VARCHAR(300));
-mysql> LOAD DATA LOCAL INFILE 'path-to-dir/nodes.dmp' INTO TABLE nodes;
-```
-
-* Index the databases:
-```sh
-mysql> ALTER TABLE gi_taxid_nucl ADD INDEX (gi);
-mysql> ALTER TABLE nodes ADD INDEX (taxID);
-mysql> ALTER TABLE names ADD INDEX (taxID);
-```
-
-
-=======
 ## dark-matter
 
 Virus discovery is super fun!
@@ -335,6 +184,4 @@
 mysql> ALTER TABLE gi_taxid_nucl ADD INDEX (gi);
 mysql> ALTER TABLE nodes ADD INDEX (taxID);
 mysql> ALTER TABLE names ADD INDEX (taxID);
-```
-
->>>>>>> 1a3ded26
+```