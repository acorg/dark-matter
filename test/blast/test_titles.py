import six
from json import dumps
from unittest import TestCase
<<<<<<< HEAD
from unittest.mock import patch, mock_open
=======
from io import StringIO

try:
    from unittest.mock import patch, mock_open
except ImportError:
    from mock import patch

>>>>>>> 4598226d
from six.moves import builtins

from .sample_data import PARAMS, RECORD0, RECORD1, RECORD2, RECORD3, RECORD4

from dark.reads import Read, Reads
from dark.hsp import HSP
from dark.score import LowerIsBetterScore
from dark.blast.alignments import BlastReadsAlignments
from dark.titles import titleCounts, TitleAlignments, TitlesAlignments


class TestTitleCounts(TestCase):
    """
    Test the titleCounts function.
    """

    def testEmpty(self):
        """
        If passed an empty readsAlignments, titleCounts must return an
        empty dictionary.
        """
        mockOpener = mock_open(read_data=dumps(PARAMS) + "\n")
        with patch.object(builtins, "open", mockOpener):
            reads = Reads()
            readsAlignments = BlastReadsAlignments(reads, "file.json")
            self.assertEqual({}, titleCounts(readsAlignments))

    def testThreeRecords(self):
        """
        If alignments for three reads are passed to titleCounts, it must
        return the correct title counts.
        """
        mockOpener = mock_open(
            read_data=(
                dumps(PARAMS)
                + "\n"
                + dumps(RECORD0)
                + "\n"
                + dumps(RECORD1)
                + "\n"
                + dumps(RECORD2)
                + "\n"
            )
        )
        with patch.object(builtins, "open", mockOpener):
            reads = Reads()
            reads.add(Read("id0", "A" * 70))
            reads.add(Read("id1", "A" * 70))
            reads.add(Read("id2", "A" * 70))
            readsAlignments = BlastReadsAlignments(reads, "file.json")
            self.assertEqual(
                {
                    "gi|887699|gb|DQ37780 Squirrelpox virus 1296/99": 1,
                    "gi|887699|gb|DQ37780 Mummypox virus 3000 B.C.": 1,
                    "gi|887699|gb|DQ37780 Cowpox virus 15": 1,
                    "gi|887699|gb|DQ37780 Monkeypox virus 456": 1,
                    "gi|887699|gb|DQ37780 Squirrelpox virus 55": 1,
                },
                titleCounts(readsAlignments),
            )

    def testDuplicatedTitle(self):
        """
        If alignments for reads have a common title, the count on that title
        must be correct.
        """
        mockOpener = mock_open(
            read_data=(
                dumps(PARAMS) + "\n" + dumps(RECORD2) + "\n" + dumps(RECORD3) + "\n"
            )
        )
        with patch.object(builtins, "open", mockOpener):
            reads = Reads()
            reads.add(Read("id2", "A" * 70))
            reads.add(Read("id3", "A" * 70))
            readsAlignments = BlastReadsAlignments(reads, "file.json")
            self.assertEqual(
                {
                    "gi|887699|gb|DQ37780 Cowpox virus 15": 2,
                },
                titleCounts(readsAlignments),
            )


class TestTitlesAlignments(TestCase):
    """
    Test the TitlesAlignments class
    """

    def testEmpty(self):
        """
        An instance of TitlesAlignments must have no titles if passed an
        empty readsAlignments instance.
        """
        mockOpener = mock_open(read_data=(dumps(PARAMS) + "\n"))
        with patch.object(builtins, "open", mockOpener):
            reads = Reads()
            readsAlignments = BlastReadsAlignments(reads, "file.json")
            titlesAlignments = TitlesAlignments(readsAlignments)
            self.assertEqual([], list(titlesAlignments))

    def testExpectedTitles(self):
        """
        An instance of TitlesAlignments must have the expected titles.
        """
        mockOpener = mock_open(
            read_data=(
                dumps(PARAMS)
                + "\n"
                + dumps(RECORD0)
                + "\n"
                + dumps(RECORD1)
                + "\n"
                + dumps(RECORD2)
                + "\n"
            )
        )
        with patch.object(builtins, "open", mockOpener):
            reads = Reads()
            reads.add(Read("id0", "A" * 70))
            reads.add(Read("id1", "A" * 70))
            reads.add(Read("id2", "A" * 70))
            readsAlignments = BlastReadsAlignments(reads, "file.json")
            titlesAlignments = TitlesAlignments(readsAlignments)
            self.assertEqual(
                [
                    "gi|887699|gb|DQ37780 Cowpox virus 15",
                    "gi|887699|gb|DQ37780 Monkeypox virus 456",
                    "gi|887699|gb|DQ37780 Mummypox virus 3000 B.C.",
                    "gi|887699|gb|DQ37780 Squirrelpox virus 1296/99",
                    "gi|887699|gb|DQ37780 Squirrelpox virus 55",
                ],
                sorted(titlesAlignments),
            )

    def testExpectedTitleDetails(self):
        """
        An instance of TitleAlignments in a TitlesAlignments instance must
        have the expected attributes.
        """
        mockOpener = mock_open(read_data=(dumps(PARAMS) + "\n" + dumps(RECORD0) + "\n"))
        with patch.object(builtins, "open", mockOpener):
            reads = Reads()
            read = Read("id0", "A" * 70)
            reads.add(read)
            readsAlignments = BlastReadsAlignments(reads, "file.json")
            titlesAlignments = TitlesAlignments(readsAlignments)

            title = "gi|887699|gb|DQ37780 Squirrelpox virus 1296/99"
            titleAlignments = titlesAlignments[title]
            self.assertEqual(title, titleAlignments.subjectTitle)
            self.assertEqual(37000, titleAlignments.subjectLength)
            self.assertEqual(1, len(titleAlignments))
            self.assertEqual(read, titleAlignments[0].read)
            self.assertEqual(HSP(20), titleAlignments[0].hsps[0])

            title = "gi|887699|gb|DQ37780 Squirrelpox virus 55"
            titleAlignments = titlesAlignments[title]
            self.assertEqual(title, titleAlignments.subjectTitle)
            self.assertEqual(38000, titleAlignments.subjectLength)
            self.assertEqual(1, len(titleAlignments))
            self.assertEqual(read, titleAlignments[0].read)
            self.assertEqual(HSP(25), titleAlignments[0].hsps[0])

    def testTitleCollection(self):
        """
        A title that occurs in the alignments of multiple reads must have
        the data from both reads collected properly.
        """
        mockOpener = mock_open(
            read_data=(
                dumps(PARAMS) + "\n" + dumps(RECORD2) + "\n" + dumps(RECORD3) + "\n"
            )
        )
        with patch.object(builtins, "open", mockOpener):
            reads = Reads()
            read2 = Read("id2", "A" * 70)
            read3 = Read("id3", "A" * 70)
            reads.add(read2)
            reads.add(read3)
            readsAlignments = BlastReadsAlignments(reads, "file.json")
            titlesAlignments = TitlesAlignments(readsAlignments)

            title = "gi|887699|gb|DQ37780 Cowpox virus 15"
            titleAlignments = titlesAlignments[title]
            self.assertEqual(title, titleAlignments.subjectTitle)
            self.assertEqual(30000, titleAlignments.subjectLength)
            self.assertEqual(2, len(titleAlignments))

            self.assertEqual(read2, titleAlignments[0].read)
            self.assertEqual(HSP(20), titleAlignments[0].hsps[0])

            self.assertEqual(read3, titleAlignments[1].read)
            self.assertEqual(HSP(20), titleAlignments[1].hsps[0])

    def testAddTitleRepeat(self):
        """
        The addTitle function must raise a C{KeyError} if an attempt is made
        to add a pre-existing title to a TitlesAlignments instance.
        """
        mockOpener = mock_open(read_data=(dumps(PARAMS) + "\n" + dumps(RECORD0) + "\n"))
        with patch.object(builtins, "open", mockOpener):
            reads = Reads()
            reads.add(Read("id0", "A" * 70))
            readsAlignments = BlastReadsAlignments(reads, "file.json")
            titlesAlignments = TitlesAlignments(readsAlignments)
            title = "gi|887699|gb|DQ37780 Squirrelpox virus 1296/99"
            titleAlignments = TitleAlignments(title, 55)
            error = (
                "Title 'gi\\|887699\\|gb\\|DQ37780 Squirrelpox virus "
                "1296/99' already present in TitlesAlignments instance\\."
            )
            six.assertRaisesRegex(
                self, KeyError, error, titlesAlignments.addTitle, title, titleAlignments
            )

    def testAddTitle(self):
        """
        The addTitle function must add a title to the TitlesAlignments
        instance.
        """
        mockOpener = mock_open(read_data=(dumps(PARAMS) + "\n" + dumps(RECORD0) + "\n"))
        with patch.object(builtins, "open", mockOpener):
            reads = Reads()
            reads.add(Read("id0", "A" * 70))
            readsAlignments = BlastReadsAlignments(reads, "file.json")
            titlesAlignments = TitlesAlignments(readsAlignments)
            title = "gi|887699|gb|DQ37780 Squirrelpox virus 23"
            titleAlignments = TitleAlignments(title, 55)
            self.assertTrue(title not in titlesAlignments)
            titlesAlignments.addTitle(title, titleAlignments)
            self.assertTrue(title in titlesAlignments)

    def testHsps(self):
        """
        The hsps function must yield all the hsps for all titles in a
        TitlesAlignments instance.
        """
        mockOpener = mock_open(
            read_data=(
                dumps(PARAMS)
                + "\n"
                + dumps(RECORD0)
                + "\n"
                + dumps(RECORD1)
                + "\n"
                + dumps(RECORD2)
                + "\n"
            )
        )
        with patch.object(builtins, "open", mockOpener):
            reads = Reads()
            reads.add(Read("id0", "A" * 70))
            reads.add(Read("id1", "A" * 70))
            reads.add(Read("id2", "A" * 70))
            readsAlignments = BlastReadsAlignments(reads, "file.json")
            titlesAlignments = TitlesAlignments(readsAlignments)
            result = list(titlesAlignments.hsps())
            self.assertEqual(
                sorted([HSP(20), HSP(25), HSP(20), HSP(20), HSP(20)]), sorted(result)
            )

    def testTwoJSONInputsWithSubjectInCommon(self):
        """
        If two JSON files are passed to L{BlastReadsAlignments} with a matched
        subject in common and a TitlesAlignments is made, the title in the
        TitlesAlignments must have information from both reads, including the
        correct HSP scores.
        """

        class SideEffect:
            def __init__(self):
                self.first = True

            def sideEffect(self, _ignoredFilename, **kwargs):
                if self.first:
                    self.first = False
                    return StringIO(dumps(PARAMS) + "\n" + dumps(RECORD2) + "\n")
                else:
                    return StringIO(dumps(PARAMS) + "\n" + dumps(RECORD4) + "\n")

        title = "gi|887699|gb|DQ37780 Cowpox virus 15"

        sideEffect = SideEffect()
        with patch.object(builtins, "open") as mockMethod:
            mockMethod.side_effect = sideEffect.sideEffect
            reads = Reads()
            reads.add(Read("id2", "A" * 70))
            reads.add(Read("id4", "A" * 70))
            readsAlignments = BlastReadsAlignments(reads, ["file1.json", "file2.json"])
            titlesAlignments = TitlesAlignments(readsAlignments)
            titleAlignments = titlesAlignments[title]
            self.assertEqual(title, titleAlignments.subjectTitle)
            self.assertEqual(4, titleAlignments.hspCount())
            self.assertEqual("id2", titleAlignments[0].read.id)
            self.assertEqual("id4", titleAlignments[1].read.id)
            # First matching read has one HSP.
            self.assertEqual(HSP(20), titleAlignments[0].hsps[0])
            # Second matching read has three HSPs.
            self.assertEqual(HSP(10), titleAlignments[1].hsps[0])
            self.assertEqual(HSP(5), titleAlignments[1].hsps[1])
            self.assertEqual(HSP(3), titleAlignments[1].hsps[2])

    def testToDict(self):
        """
        The toDict method must return the expected value.
        """
        mockOpener = mock_open(
            read_data=(
                dumps(PARAMS)
                + "\n"
                + dumps(RECORD0)
                + "\n"
                + dumps(RECORD1)
                + "\n"
                + dumps(RECORD2)
                + "\n"
                + dumps(RECORD3)
                + "\n"
            )
        )
        with patch.object(builtins, "open", mockOpener):
            reads = Reads()
            reads.add(Read("id0", "A" * 70))
            reads.add(Read("id1", "C" * 70))
            reads.add(Read("id2", "G" * 70))
            reads.add(Read("id3", "T" * 70))
            readsAlignments = BlastReadsAlignments(
                reads, "file.json", scoreClass=LowerIsBetterScore
            )
            titlesAlignments = TitlesAlignments(readsAlignments)

        self.assertEqual(
            {
                "scoreClass": "LowerIsBetterScore",
                "titles": {
                    "gi|887699|gb|DQ37780 Cowpox virus 15": {
                        "subjectLength": 30000,
                        "subjectTitle": "gi|887699|gb|DQ37780 Cowpox virus 15",
                        "titleAlignments": [
                            {
                                "hsps": [
                                    {
                                        "identicalCount": None,
                                        "percentIdentical": None,
                                        "positiveCount": None,
                                        "percentPositive": None,
                                        "readEnd": 68,
                                        "readEndInSubject": 1405,
                                        "readFrame": 1,
                                        "readMatchedSequence": (
                                            "TACCCTGCGGCCCGCTACGGCTGG-TCTCCA"
                                        ),
                                        "readStart": 27,
                                        "readStartInSubject": 1334,
                                        "score": 1e-06,
                                        "subjectEnd": 1400,
                                        "subjectFrame": 1,
                                        "subjectMatchedSequence": (
                                            "TACCC--CGGCCCGCG-CGGCCGGCTCTCCA"
                                        ),
                                        "subjectStart": 1361,
                                    }
                                ],
                                "read": {
                                    "id": "id2",
                                    "quality": None,
                                    "sequence": "G" * 70,
                                },
                            },
                            {
                                "hsps": [
                                    {
                                        "identicalCount": None,
                                        "percentIdentical": None,
                                        "positiveCount": None,
                                        "percentPositive": None,
                                        "readEnd": 68,
                                        "readEndInSubject": 1405,
                                        "readFrame": 1,
                                        "readMatchedSequence": (
                                            "TACCCTGCGGCCCGCTACGGCTGG-TCTCCA"
                                        ),
                                        "readStart": 27,
                                        "readStartInSubject": 1334,
                                        "score": 1e-05,
                                        "subjectEnd": 1400,
                                        "subjectFrame": 1,
                                        "subjectMatchedSequence": (
                                            "TACCC--CGGCCCGCG-CGGCCGGCTCTCCA"
                                        ),
                                        "subjectStart": 1361,
                                    }
                                ],
                                "read": {
                                    "id": "id3",
                                    "quality": None,
                                    "sequence": "T" * 70,
                                },
                            },
                        ],
                    },
                    "gi|887699|gb|DQ37780 Monkeypox virus 456": {
                        "subjectLength": 35000,
                        "subjectTitle": ("gi|887699|gb|DQ37780 Monkeypox virus 456"),
                        "titleAlignments": [
                            {
                                "hsps": [
                                    {
                                        "identicalCount": None,
                                        "percentIdentical": None,
                                        "positiveCount": None,
                                        "percentPositive": None,
                                        "readEnd": 68,
                                        "readEndInSubject": 11405,
                                        "readFrame": 1,
                                        "readMatchedSequence": (
                                            "TACCCTGCGGCCCGCTACGGCTGG-TCTCCA"
                                        ),
                                        "readStart": 27,
                                        "readStartInSubject": 11334,
                                        "score": 1e-08,
                                        "subjectEnd": 11400,
                                        "subjectFrame": 1,
                                        "subjectMatchedSequence": (
                                            "TACCC--CGGCCCGCG-CGGCCGGCTCTCCA"
                                        ),
                                        "subjectStart": 11361,
                                    }
                                ],
                                "read": {
                                    "id": "id1",
                                    "quality": None,
                                    "sequence": "C" * 70,
                                },
                            },
                        ],
                    },
                    "gi|887699|gb|DQ37780 Mummypox virus 3000 B.C.": {
                        "subjectLength": 35000,
                        "subjectTitle": (
                            "gi|887699|gb|DQ37780 Mummypox virus 3000 B.C."
                        ),
                        "titleAlignments": [
                            {
                                "hsps": [
                                    {
                                        "identicalCount": None,
                                        "percentIdentical": None,
                                        "positiveCount": None,
                                        "percentPositive": None,
                                        "readEnd": 68,
                                        "readEndInSubject": 10405,
                                        "readFrame": 1,
                                        "readMatchedSequence": (
                                            "TACCCTGCGGCCCGCTACGGCTGG-TCTCCA"
                                        ),
                                        "readStart": 27,
                                        "readStartInSubject": 10334,
                                        "score": 1e-07,
                                        "subjectEnd": 10400,
                                        "subjectFrame": 1,
                                        "subjectMatchedSequence": (
                                            "TACCC--CGGCCCGCG-CGGCCGGCTCTCCA"
                                        ),
                                        "subjectStart": 10361,
                                    }
                                ],
                                "read": {
                                    "id": "id1",
                                    "quality": None,
                                    "sequence": "C" * 70,
                                },
                            },
                        ],
                    },
                    "gi|887699|gb|DQ37780 Squirrelpox virus 1296/99": {
                        "subjectLength": 37000,
                        "subjectTitle": (
                            "gi|887699|gb|DQ37780 Squirrelpox virus 1296/99"
                        ),
                        "titleAlignments": [
                            {
                                "hsps": [
                                    {
                                        "identicalCount": None,
                                        "percentIdentical": None,
                                        "positiveCount": None,
                                        "percentPositive": None,
                                        "readEnd": 68,
                                        "readEndInSubject": 15405,
                                        "readFrame": 1,
                                        "readMatchedSequence": (
                                            "TACCCTGCGGCCCGCTACGGCTGG-TCTCCA"
                                        ),
                                        "readStart": 27,
                                        "readStartInSubject": 15334,
                                        "score": 1e-11,
                                        "subjectEnd": 15400,
                                        "subjectFrame": 1,
                                        "subjectMatchedSequence": (
                                            "TACCC--CGGCCCGCG-CGGCCGGCTCTCCA"
                                        ),
                                        "subjectStart": 15361,
                                    }
                                ],
                                "read": {
                                    "id": "id0",
                                    "quality": None,
                                    "sequence": "A" * 70,
                                },
                            },
                        ],
                    },
                    "gi|887699|gb|DQ37780 Squirrelpox virus 55": {
                        "subjectLength": 38000,
                        "subjectTitle": ("gi|887699|gb|DQ37780 Squirrelpox virus 55"),
                        "titleAlignments": [
                            {
                                "hsps": [
                                    {
                                        "identicalCount": None,
                                        "percentIdentical": None,
                                        "positiveCount": None,
                                        "percentPositive": None,
                                        "readEnd": 68,
                                        "readEndInSubject": 12405,
                                        "readFrame": 1,
                                        "readMatchedSequence": (
                                            "TACCCTGCGGCCCGCTACGGCTGG-TCTCCA"
                                        ),
                                        "readStart": 27,
                                        "readStartInSubject": 12334,
                                        "score": 1e-10,
                                        "subjectEnd": 12400,
                                        "subjectFrame": 1,
                                        "subjectMatchedSequence": (
                                            "TACCC--CGGCCCGCG-CGGCCGGCTCTCCA"
                                        ),
                                        "subjectStart": 12361,
                                    }
                                ],
                                "read": {
                                    "id": "id0",
                                    "quality": None,
                                    "sequence": "A" * 70,
                                },
                            },
                        ],
                    },
                },
            },
            titlesAlignments.toDict(),
        )


class TestTitlesAlignmentsFiltering(TestCase):
    """
    Test the TitlesAlignments class filter function.
    """

    def testFilterWithNoArguments(self):
        """
        The filter function must return a TitlesAlignments instance with all
        the titles of the original when called with no arguments.
        """
        mockOpener = mock_open(
            read_data=(
                dumps(PARAMS)
                + "\n"
                + dumps(RECORD0)
                + "\n"
                + dumps(RECORD1)
                + "\n"
                + dumps(RECORD2)
                + "\n"
            )
        )
        with patch.object(builtins, "open", mockOpener):
            reads = Reads()
            reads.add(Read("id0", "A" * 70))
            reads.add(Read("id1", "A" * 70))
            reads.add(Read("id2", "A" * 70))
            readsAlignments = BlastReadsAlignments(reads, "file.json")
            titlesAlignments = TitlesAlignments(readsAlignments)
            result = titlesAlignments.filter()
            self.assertEqual(
                [
                    "gi|887699|gb|DQ37780 Cowpox virus 15",
                    "gi|887699|gb|DQ37780 Monkeypox virus 456",
                    "gi|887699|gb|DQ37780 Mummypox virus 3000 B.C.",
                    "gi|887699|gb|DQ37780 Squirrelpox virus 1296/99",
                    "gi|887699|gb|DQ37780 Squirrelpox virus 55",
                ],
                sorted(result),
            )

    def testMinMatchingReads(self):
        """
        The filter function must work correctly when passed a value for
        minMatchingReads.
        """
        mockOpener = mock_open(
            read_data=(
                dumps(PARAMS)
                + "\n"
                + dumps(RECORD0)
                + "\n"
                + dumps(RECORD1)
                + "\n"
                + dumps(RECORD2)
                + "\n"
                + dumps(RECORD3)
                + "\n"
            )
        )
        with patch.object(builtins, "open", mockOpener):
            reads = Reads()
            reads.add(Read("id0", "A" * 70))
            reads.add(Read("id1", "A" * 70))
            reads.add(Read("id2", "A" * 70))
            reads.add(Read("id3", "A" * 70))
            readsAlignments = BlastReadsAlignments(reads, "file.json")
            titlesAlignments = TitlesAlignments(readsAlignments)
            result = titlesAlignments.filter(minMatchingReads=2)
            self.assertEqual(
                [
                    "gi|887699|gb|DQ37780 Cowpox virus 15",
                ],
                list(result),
            )

    def testMaxMatchingReads(self):
        """
        The filter function must work correctly when passed a value for
        maxMatchingReads.
        """
        mockOpener = mock_open(
            read_data=(
                dumps(PARAMS)
                + "\n"
                + dumps(RECORD0)
                + "\n"
                + dumps(RECORD1)
                + "\n"
                + dumps(RECORD2)
                + "\n"
                + dumps(RECORD3)
                + "\n"
            )
        )
        with patch.object(builtins, "open", mockOpener):
            reads = Reads()
            reads.add(Read("id0", "A" * 70))
            reads.add(Read("id1", "A" * 70))
            reads.add(Read("id2", "A" * 70))
            reads.add(Read("id3", "A" * 70))
            readsAlignments = BlastReadsAlignments(reads, "file.json")
            titlesAlignments = TitlesAlignments(readsAlignments)
            result = titlesAlignments.filter(maxMatchingReads=1)
            # Cowpox virus 15 is not in the results as it is matched by two
            # reads.
            self.assertEqual(
                sorted(
                    [
                        "gi|887699|gb|DQ37780 Squirrelpox virus 1296/99",
                        "gi|887699|gb|DQ37780 Squirrelpox virus 55",
                        "gi|887699|gb|DQ37780 Monkeypox virus 456",
                        "gi|887699|gb|DQ37780 Mummypox virus 3000 B.C.",
                    ]
                ),
                sorted(result),
            )

    def testMinMedianScore_Bits(self):
        """
        The filter function must work correctly when passed a value for
        minMedianScore when using bit scores.
        """
        mockOpener = mock_open(
            read_data=(
                dumps(PARAMS)
                + "\n"
                + dumps(RECORD0)
                + "\n"
                + dumps(RECORD1)
                + "\n"
                + dumps(RECORD2)
                + "\n"
                + dumps(RECORD3)
                + "\n"
            )
        )
        with patch.object(builtins, "open", mockOpener):
            reads = Reads()
            reads.add(Read("id0", "A" * 70))
            reads.add(Read("id1", "A" * 70))
            reads.add(Read("id2", "A" * 70))
            reads.add(Read("id3", "A" * 70))
            readsAlignments = BlastReadsAlignments(reads, "file.json")
            titlesAlignments = TitlesAlignments(readsAlignments)
            result = titlesAlignments.filter(minMedianScore=22)
            self.assertEqual(
                [
                    "gi|887699|gb|DQ37780 Squirrelpox virus 55",
                ],
                list(result),
            )

    def testMinMedianScore_EValue(self):
        """
        The filter function must work correctly when passed a value for
        minMedianScore when using e values.
        """
        mockOpener = mock_open(
            read_data=(
                dumps(PARAMS)
                + "\n"
                + dumps(RECORD0)
                + "\n"
                + dumps(RECORD1)
                + "\n"
                + dumps(RECORD2)
                + "\n"
                + dumps(RECORD3)
                + "\n"
            )
        )
        with patch.object(builtins, "open", mockOpener):
            reads = Reads()
            reads.add(Read("id0", "A" * 70))
            reads.add(Read("id1", "A" * 70))
            reads.add(Read("id2", "A" * 70))
            reads.add(Read("id3", "A" * 70))
            readsAlignments = BlastReadsAlignments(
                reads, "file.json", scoreClass=LowerIsBetterScore
            )
            titlesAlignments = TitlesAlignments(readsAlignments)
            result = titlesAlignments.filter(minMedianScore=1e-9)
            self.assertEqual(
                [
                    "gi|887699|gb|DQ37780 Squirrelpox virus 1296/99",
                    "gi|887699|gb|DQ37780 Squirrelpox virus 55",
                ],
                sorted(result),
            )

    def testWithScoreBetterThan_Bits(self):
        """
        The filter function must work correctly when passed a value for
        withScoreBetterThan when using bit scores.
        """
        mockOpener = mock_open(
            read_data=(
                dumps(PARAMS)
                + "\n"
                + dumps(RECORD0)
                + "\n"
                + dumps(RECORD1)
                + "\n"
                + dumps(RECORD2)
                + "\n"
                + dumps(RECORD3)
                + "\n"
            )
        )
        with patch.object(builtins, "open", mockOpener):
            reads = Reads()
            reads.add(Read("id0", "A" * 70))
            reads.add(Read("id1", "A" * 70))
            reads.add(Read("id2", "A" * 70))
            reads.add(Read("id3", "A" * 70))
            readsAlignments = BlastReadsAlignments(reads, "file.json")
            titlesAlignments = TitlesAlignments(readsAlignments)
            result = titlesAlignments.filter(withScoreBetterThan=24)
            self.assertEqual(
                [
                    "gi|887699|gb|DQ37780 Squirrelpox virus 55",
                ],
                list(result),
            )

    def testWithScoreBetterThan_EValue(self):
        """
        The filter function must work correctly when passed a value for
        withScoreBetterThan when using e values.
        """
        mockOpener = mock_open(
            read_data=(
                dumps(PARAMS)
                + "\n"
                + dumps(RECORD0)
                + "\n"
                + dumps(RECORD1)
                + "\n"
                + dumps(RECORD2)
                + "\n"
                + dumps(RECORD3)
                + "\n"
            )
        )
        with patch.object(builtins, "open", mockOpener):
            reads = Reads()
            reads.add(Read("id0", "A" * 70))
            reads.add(Read("id1", "A" * 70))
            reads.add(Read("id2", "A" * 70))
            reads.add(Read("id3", "A" * 70))
            readsAlignments = BlastReadsAlignments(
                reads, "file.json", scoreClass=LowerIsBetterScore
            )
            titlesAlignments = TitlesAlignments(readsAlignments)
            result = titlesAlignments.filter(withScoreBetterThan=1e-10)
            self.assertEqual(
                [
                    "gi|887699|gb|DQ37780 Squirrelpox virus 1296/99",
                ],
                list(result),
            )

    def testReadSetFilterAllowAnything(self):
        """
        The filter function must work correctly when passed a 0.0 value for
        minNewReads, i.e. that considers any read set sufficiently novel.
        """
        mockOpener = mock_open(
            read_data=(
                dumps(PARAMS)
                + "\n"
                + dumps(RECORD0)
                + "\n"
                + dumps(RECORD1)
                + "\n"
                + dumps(RECORD2)
                + "\n"
                + dumps(RECORD3)
                + "\n"
            )
        )
        with patch.object(builtins, "open", mockOpener):
            reads = Reads()
            reads.add(Read("id0", "A" * 70))
            reads.add(Read("id1", "A" * 70))
            reads.add(Read("id2", "A" * 70))
            reads.add(Read("id3", "A" * 70))
            readsAlignments = BlastReadsAlignments(reads, "file.json")
            titlesAlignments = TitlesAlignments(readsAlignments)
            result = titlesAlignments.filter(minNewReads=0.0)
            self.assertEqual(
                [
                    "gi|887699|gb|DQ37780 Cowpox virus 15",
                    "gi|887699|gb|DQ37780 Monkeypox virus 456",
                    "gi|887699|gb|DQ37780 Mummypox virus 3000 B.C.",
                    "gi|887699|gb|DQ37780 Squirrelpox virus 1296/99",
                    "gi|887699|gb|DQ37780 Squirrelpox virus 55",
                ],
                sorted(result),
            )

    def testReadSetFilterStrict(self):
        """
        The filter function must work correctly when passed a 1.0 value for
        minNewReads.
        """
        mockOpener = mock_open(
            read_data=(
                dumps(PARAMS)
                + "\n"
                + dumps(RECORD0)
                + "\n"
                + dumps(RECORD1)
                + "\n"
                + dumps(RECORD2)
                + "\n"
                + dumps(RECORD3)
                + "\n"
            )
        )
        with patch.object(builtins, "open", mockOpener):
            reads = Reads()
            reads.add(Read("id0", "A" * 70))
            reads.add(Read("id1", "A" * 70))
            reads.add(Read("id2", "A" * 70))
            reads.add(Read("id3", "A" * 70))
            readsAlignments = BlastReadsAlignments(reads, "file.json")
            titlesAlignments = TitlesAlignments(readsAlignments)
            result = titlesAlignments.filter(minNewReads=1.0)

            # Either 'gi|887699|gb|DQ37780 Mummypox virus 3000 B.C.'
            # invalidates 'gi|887699|gb|DQ37780 Monkeypox virus 456' or
            # vice-versa. It depends on Python's dict walking order. Check
            # for both, making sure just one of them is true.

            mummypox = "gi|887699|gb|DQ37780 Mummypox virus 3000 B.C."
            monkeypox = "gi|887699|gb|DQ37780 Monkeypox virus 456"

            assertionCount = 0
            if mummypox in result:
                self.assertTrue(monkeypox in result.readSetFilter.invalidates(mummypox))
                assertionCount += 1
            if monkeypox in result:
                self.assertTrue(mummypox in result.readSetFilter.invalidates(monkeypox))
                assertionCount += 1

            self.assertEqual(1, assertionCount)

    def testCoverageExcludesAll(self):
        """
        The coverage function must return an titlesAlignments instance with
        no titles if none of its titles has sufficient coverage.
        """
        mockOpener = mock_open(
            read_data=(
                dumps(PARAMS)
                + "\n"
                + dumps(RECORD0)
                + "\n"
                + dumps(RECORD1)
                + "\n"
                + dumps(RECORD2)
                + "\n"
                + dumps(RECORD3)
                + "\n"
            )
        )
        with patch.object(builtins, "open", mockOpener):
            reads = Reads()
            reads.add(Read("id0", "A" * 70))
            reads.add(Read("id1", "A" * 70))
            reads.add(Read("id2", "A" * 70))
            reads.add(Read("id3", "A" * 70))
            readsAlignments = BlastReadsAlignments(reads, "file.json")
            titlesAlignments = TitlesAlignments(readsAlignments)
            result = titlesAlignments.filter(minCoverage=0.1)
            self.assertEqual(0, len(result))

    def testCoverageIncludesAll(self):
        """
        The coverage function must return an titlesAlignments instance with
        all titles if all its titles has sufficient coverage.
        """
        mockOpener = mock_open(
            read_data=(
                dumps(PARAMS)
                + "\n"
                + dumps(RECORD0)
                + "\n"
                + dumps(RECORD1)
                + "\n"
                + dumps(RECORD2)
                + "\n"
                + dumps(RECORD3)
                + "\n"
            )
        )
        with patch.object(builtins, "open", mockOpener):
            reads = Reads()
            reads.add(Read("id0", "A" * 70))
            reads.add(Read("id1", "A" * 70))
            reads.add(Read("id2", "A" * 70))
            reads.add(Read("id3", "A" * 70))
            readsAlignments = BlastReadsAlignments(reads, "file.json")
            titlesAlignments = TitlesAlignments(readsAlignments)
            result = titlesAlignments.filter(minCoverage=0.0)
            self.assertEqual(
                [
                    "gi|887699|gb|DQ37780 Cowpox virus 15",
                    "gi|887699|gb|DQ37780 Monkeypox virus 456",
                    "gi|887699|gb|DQ37780 Mummypox virus 3000 B.C.",
                    "gi|887699|gb|DQ37780 Squirrelpox virus 1296/99",
                    "gi|887699|gb|DQ37780 Squirrelpox virus 55",
                ],
                sorted(result),
            )

    def testCoverageIncludesSome(self):
        """
        The coverage function must return an titlesAlignments instance with
        only the expected titles if only some of its titles have sufficient
        coverage.
        """
        mockOpener = mock_open(
            read_data=(
                dumps(PARAMS)
                + "\n"
                + dumps(RECORD0)
                + "\n"
                + dumps(RECORD1)
                + "\n"
                + dumps(RECORD2)
                + "\n"
                + dumps(RECORD3)
                + "\n"
            )
        )
        with patch.object(builtins, "open", mockOpener):
            reads = Reads()
            reads.add(Read("id0", "A" * 70))
            reads.add(Read("id1", "A" * 70))
            reads.add(Read("id2", "A" * 70))
            reads.add(Read("id3", "A" * 70))
            readsAlignments = BlastReadsAlignments(reads, "file.json")
            titlesAlignments = TitlesAlignments(readsAlignments)
            # To understand why the following produces the result it does,
            # you need to look at the HSP coverage in sample_data.py and
            # calculate the coverage by hand.
            result = titlesAlignments.filter(minCoverage=0.0011)
            self.assertEqual(
                [
                    "gi|887699|gb|DQ37780 Cowpox virus 15",
                    "gi|887699|gb|DQ37780 Monkeypox virus 456",
                    "gi|887699|gb|DQ37780 Mummypox virus 3000 B.C.",
                ],
                sorted(result),
            )

    def testMaxTitlesNegative(self):
        """
        The filter function must raise a ValueError if maxTitles is less than
        zero.
        """
        mockOpener = mock_open(read_data=(dumps(PARAMS) + "\n" + dumps(RECORD0) + "\n"))
        with patch.object(builtins, "open", mockOpener):
            reads = Reads()
            reads.add(Read("id0", "A" * 70))
            readsAlignments = BlastReadsAlignments(reads, "file.json")
            titlesAlignments = TitlesAlignments(readsAlignments)
            error = "^maxTitles \\(-1\\) cannot be negative\\.$"
            six.assertRaisesRegex(
                self, ValueError, error, titlesAlignments.filter, maxTitles=-1
            )

    def testUnknownSortOn(self):
        """
        The filter function must raise a ValueError if the passed sortOn
        value isn't recognized.
        """
        mockOpener = mock_open(read_data=(dumps(PARAMS) + "\n" + dumps(RECORD0) + "\n"))
        with patch.object(builtins, "open", mockOpener):
            reads = Reads()
            reads.add(Read("id0", "A" * 70))
            readsAlignments = BlastReadsAlignments(reads, "file.json")
            titlesAlignments = TitlesAlignments(readsAlignments)
            error = (
                '^Sort attribute must be one of "length", "maxScore", '
                '"medianScore", "readCount", "title"\\.$'
            )
            six.assertRaisesRegex(
                self,
                ValueError,
                error,
                titlesAlignments.filter,
                maxTitles=0,
                sortOn="unknown",
            )

    def testMaxTitlesZero(self):
        """
        The filter function must return an empty result when maxTitles is zero.
        """
        mockOpener = mock_open(
            read_data=(
                dumps(PARAMS)
                + "\n"
                + dumps(RECORD0)
                + "\n"
                + dumps(RECORD1)
                + "\n"
                + dumps(RECORD2)
                + "\n"
                + dumps(RECORD3)
                + "\n"
            )
        )
        with patch.object(builtins, "open", mockOpener):
            reads = Reads()
            reads.add(Read("id0", "A" * 70))
            reads.add(Read("id1", "A" * 70))
            reads.add(Read("id2", "A" * 70))
            reads.add(Read("id3", "A" * 70))
            readsAlignments = BlastReadsAlignments(reads, "file.json")
            titlesAlignments = TitlesAlignments(readsAlignments)
            result = titlesAlignments.filter(maxTitles=0, sortOn="maxScore")
            self.assertEqual(0, len(result))

    def testMaxTitlesOne(self):
        """
        The filter function must return just the best title when maxTitles
        is one.
        """
        mockOpener = mock_open(
            read_data=(
                dumps(PARAMS)
                + "\n"
                + dumps(RECORD0)
                + "\n"
                + dumps(RECORD1)
                + "\n"
                + dumps(RECORD2)
                + "\n"
                + dumps(RECORD3)
                + "\n"
            )
        )
        with patch.object(builtins, "open", mockOpener):
            reads = Reads()
            reads.add(Read("id0", "A" * 70))
            reads.add(Read("id1", "A" * 70))
            reads.add(Read("id2", "A" * 70))
            reads.add(Read("id3", "A" * 70))
            readsAlignments = BlastReadsAlignments(reads, "file.json")
            titlesAlignments = TitlesAlignments(readsAlignments)
            result = titlesAlignments.filter(maxTitles=1, sortOn="maxScore")
            self.assertEqual(
                [
                    "gi|887699|gb|DQ37780 Squirrelpox virus 55",
                ],
                sorted(result),
            )

    def testMaxTitlesTwoSortOnLength(self):
        """
        The filter function must return the two titles whose sequences are the
        longest when maxTitles is 2 and sortOn is 'length'.
        """
        mockOpener = mock_open(
            read_data=(
                dumps(PARAMS)
                + "\n"
                + dumps(RECORD0)
                + "\n"
                + dumps(RECORD1)
                + "\n"
                + dumps(RECORD2)
                + "\n"
                + dumps(RECORD3)
                + "\n"
            )
        )
        with patch.object(builtins, "open", mockOpener):
            reads = Reads()
            reads.add(Read("id0", "A" * 70))
            reads.add(Read("id1", "A" * 70))
            reads.add(Read("id2", "A" * 70))
            reads.add(Read("id3", "A" * 70))
            readsAlignments = BlastReadsAlignments(reads, "file.json")
            titlesAlignments = TitlesAlignments(readsAlignments)
            result = titlesAlignments.filter(maxTitles=2, sortOn="length")
            self.assertEqual(
                [
                    "gi|887699|gb|DQ37780 Squirrelpox virus 1296/99",
                    "gi|887699|gb|DQ37780 Squirrelpox virus 55",
                ],
                sorted(result),
            )

    def testTitleRegex(self):
        """
        The filter function must return only titles that match a passed regex.
        """
        mockOpener = mock_open(
            read_data=(
                dumps(PARAMS)
                + "\n"
                + dumps(RECORD0)
                + "\n"
                + dumps(RECORD1)
                + "\n"
                + dumps(RECORD2)
                + "\n"
                + dumps(RECORD3)
                + "\n"
            )
        )
        with patch.object(builtins, "open", mockOpener):
            reads = Reads()
            reads.add(Read("id0", "A" * 70))
            reads.add(Read("id1", "A" * 70))
            reads.add(Read("id2", "A" * 70))
            reads.add(Read("id3", "A" * 70))
            readsAlignments = BlastReadsAlignments(reads, "file.json")
            titlesAlignments = TitlesAlignments(readsAlignments)
            result = titlesAlignments.filter(titleRegex="squirrelpox")
            self.assertEqual(
                [
                    "gi|887699|gb|DQ37780 Squirrelpox virus 1296/99",
                    "gi|887699|gb|DQ37780 Squirrelpox virus 55",
                ],
                sorted(result),
            )

    def testTitleNegativeRegex(self):
        """
        The filter function must not return titles that match a passed negative
        regex.
        """
        mockOpener = mock_open(
            read_data=(
                dumps(PARAMS)
                + "\n"
                + dumps(RECORD0)
                + "\n"
                + dumps(RECORD1)
                + "\n"
                + dumps(RECORD2)
                + "\n"
                + dumps(RECORD3)
                + "\n"
            )
        )
        with patch.object(builtins, "open", mockOpener):
            reads = Reads()
            reads.add(Read("id0", "A" * 70))
            reads.add(Read("id1", "A" * 70))
            reads.add(Read("id2", "A" * 70))
            reads.add(Read("id3", "A" * 70))
            readsAlignments = BlastReadsAlignments(reads, "file.json")
            titlesAlignments = TitlesAlignments(readsAlignments)
            result = titlesAlignments.filter(negativeTitleRegex="squirrelpox")
            self.assertEqual(
                [
                    "gi|887699|gb|DQ37780 Cowpox virus 15",
                    "gi|887699|gb|DQ37780 Monkeypox virus 456",
                    "gi|887699|gb|DQ37780 Mummypox virus 3000 B.C.",
                ],
                sorted(result),
            )

    def testTitleRegexThenNegativeRegex(self):
        """
        The filter function must return only titles that match a passed
        positive title regex and then a negative regex.
        """
        mockOpener = mock_open(
            read_data=(
                dumps(PARAMS)
                + "\n"
                + dumps(RECORD0)
                + "\n"
                + dumps(RECORD1)
                + "\n"
                + dumps(RECORD2)
                + "\n"
                + dumps(RECORD3)
                + "\n"
            )
        )
        with patch.object(builtins, "open", mockOpener):
            reads = Reads()
            reads.add(Read("id0", "A" * 70))
            reads.add(Read("id1", "A" * 70))
            reads.add(Read("id2", "A" * 70))
            reads.add(Read("id3", "A" * 70))
            readsAlignments = BlastReadsAlignments(reads, "file.json")
            titlesAlignments = TitlesAlignments(readsAlignments)
            result = titlesAlignments.filter(titleRegex="squirrelpox").filter(
                negativeTitleRegex="1296"
            )
            self.assertEqual(
                [
                    "gi|887699|gb|DQ37780 Squirrelpox virus 55",
                ],
                sorted(result),
            )


class TestTitleSorting(TestCase):
    """
    Tests for the L{dark.titles.TitlesAlignments.sortTitles} function.
    """

    def testUnknown(self):
        """
        Sorting on an unknown attribute must raise C{ValueError}.
        """
        mockOpener = mock_open(read_data=dumps(PARAMS) + "\n")
        with patch.object(builtins, "open", mockOpener):
            reads = Reads()
            readsAlignments = BlastReadsAlignments(reads, "file.json")
            titlesAlignments = TitlesAlignments(readsAlignments)
            self.assertRaises(ValueError, titlesAlignments.sortTitles, "xxx")

    def testEmpty(self):
        """
        Sorting when there are no titles must return the empty list.
        """
        mockOpener = mock_open(read_data=dumps(PARAMS) + "\n")
        with patch.object(builtins, "open", mockOpener):
            reads = Reads()
            readsAlignments = BlastReadsAlignments(reads, "file.json")
            titlesAlignments = TitlesAlignments(readsAlignments)
            result = titlesAlignments.sortTitles("title")
            self.assertEqual([], result)

    def testMedianScore_Bits(self):
        """
        Sorting on median score must work when scores are bit scores,
        including a secondary sort on title.
        """
        mockOpener = mock_open(
            read_data=(
                dumps(PARAMS)
                + "\n"
                + dumps(RECORD0)
                + "\n"
                + dumps(RECORD1)
                + "\n"
                + dumps(RECORD2)
                + "\n"
                + dumps(RECORD3)
                + "\n"
                + dumps(RECORD4)
                + "\n"
            )
        )
        with patch.object(builtins, "open", mockOpener):
            reads = Reads()
            reads.add(Read("id0", "A" * 70))
            reads.add(Read("id1", "A" * 70))
            reads.add(Read("id2", "A" * 70))
            reads.add(Read("id3", "A" * 70))
            reads.add(Read("id4", "A" * 70))
            readsAlignments = BlastReadsAlignments(reads, "file.json")
            titlesAlignments = TitlesAlignments(readsAlignments)
            result = titlesAlignments.sortTitles("medianScore")
            self.assertEqual(
                [
                    "gi|887699|gb|DQ37780 Squirrelpox virus 55",  # 25
                    "gi|887699|gb|DQ37780 Monkeypox virus 456",  # 20
                    "gi|887699|gb|DQ37780 Mummypox virus 3000 B.C.",  # 20
                    "gi|887699|gb|DQ37780 Squirrelpox virus 1296/99",  # 20
                    "gi|887699|gb|DQ37780 Cowpox virus 15",  # 20
                ],
                result,
            )

    def testMedianScore_EValue(self):
        """
        Sorting on median score must work when scores are bit scores,
        including a secondary sort on title.
        """
        mockOpener = mock_open(
            read_data=(
                dumps(PARAMS)
                + "\n"
                + dumps(RECORD0)
                + "\n"
                + dumps(RECORD1)
                + "\n"
                + dumps(RECORD2)
                + "\n"
                + dumps(RECORD3)
                + "\n"
                + dumps(RECORD4)
                + "\n"
            )
        )
        with patch.object(builtins, "open", mockOpener):
            reads = Reads()
            reads.add(Read("id0", "A" * 70))
            reads.add(Read("id1", "A" * 70))
            reads.add(Read("id2", "A" * 70))
            reads.add(Read("id3", "A" * 70))
            reads.add(Read("id4", "A" * 70))
            readsAlignments = BlastReadsAlignments(
                reads, "file.json", scoreClass=LowerIsBetterScore
            )
            titlesAlignments = TitlesAlignments(readsAlignments)
            result = titlesAlignments.sortTitles("medianScore")
            self.assertEqual(
                [
                    "gi|887699|gb|DQ37780 Squirrelpox virus 1296/99",  # 1e-11
                    "gi|887699|gb|DQ37780 Squirrelpox virus 55",  # 1e-10
                    "gi|887699|gb|DQ37780 Monkeypox virus 456",  # 1e-8
                    "gi|887699|gb|DQ37780 Mummypox virus 3000 B.C.",  # 1e-7
                    "gi|887699|gb|DQ37780 Cowpox virus 15",  # worst :-)
                ],
                result,
            )

    def testMaxScore_Bits(self):
        """
        Sorting on max score must work when scores are bit scores, including a
        secondary sort on title.
        """
        mockOpener = mock_open(
            read_data=(
                dumps(PARAMS)
                + "\n"
                + dumps(RECORD0)
                + "\n"
                + dumps(RECORD1)
                + "\n"
                + dumps(RECORD2)
                + "\n"
                + dumps(RECORD3)
                + "\n"
            )
        )
        with patch.object(builtins, "open", mockOpener):
            reads = Reads()
            reads.add(Read("id0", "A" * 70))
            reads.add(Read("id1", "A" * 70))
            reads.add(Read("id2", "A" * 70))
            reads.add(Read("id3", "A" * 70))
            readsAlignments = BlastReadsAlignments(reads, "file.json")
            titlesAlignments = TitlesAlignments(readsAlignments)
            result = titlesAlignments.sortTitles("maxScore")
            self.assertEqual(
                [
                    "gi|887699|gb|DQ37780 Squirrelpox virus 55",  # 25
                    "gi|887699|gb|DQ37780 Cowpox virus 15",  # 20
                    "gi|887699|gb|DQ37780 Monkeypox virus 456",  # 20
                    "gi|887699|gb|DQ37780 Mummypox virus 3000 B.C.",  # 20
                    "gi|887699|gb|DQ37780 Squirrelpox virus 1296/99",  # 20
                ],
                result,
            )

    def testMaxScore_EValue(self):
        """
        Sorting on max score must work when scores are e values, including a
        secondary sort on title.
        """
        mockOpener = mock_open(
            read_data=(
                dumps(PARAMS)
                + "\n"
                + dumps(RECORD0)
                + "\n"
                + dumps(RECORD1)
                + "\n"
                + dumps(RECORD2)
                + "\n"
                + dumps(RECORD3)
                + "\n"
            )
        )
        with patch.object(builtins, "open", mockOpener):
            reads = Reads()
            reads.add(Read("id0", "A" * 70))
            reads.add(Read("id1", "A" * 70))
            reads.add(Read("id2", "A" * 70))
            reads.add(Read("id3", "A" * 70))
            readsAlignments = BlastReadsAlignments(
                reads, "file.json", scoreClass=LowerIsBetterScore
            )
            titlesAlignments = TitlesAlignments(readsAlignments)
            result = titlesAlignments.sortTitles("maxScore")
            # self.assertEqual([
            #     'gi|887699|gb|DQ37780 Cowpox virus 15',            # 1e-6
            #     'gi|887699|gb|DQ37780 Mummypox virus 3000 B.C.',   # 1e-7
            #     'gi|887699|gb|DQ37780 Monkeypox virus 456',        # 1e-8
            #     'gi|887699|gb|DQ37780 Squirrelpox virus 55',       # 1e-10
            #     'gi|887699|gb|DQ37780 Squirrelpox virus 1296/99',  # 1e-11
            # ], result)
            self.assertEqual(
                [
                    "gi|887699|gb|DQ37780 Squirrelpox virus 1296/99",  # 1e-11
                    "gi|887699|gb|DQ37780 Squirrelpox virus 55",  # 1e-10
                    "gi|887699|gb|DQ37780 Monkeypox virus 456",  # 1e-8
                    "gi|887699|gb|DQ37780 Mummypox virus 3000 B.C.",  # 1e-7
                    "gi|887699|gb|DQ37780 Cowpox virus 15",  # 1e-6
                ],
                result,
            )

    def testReadCount(self):
        """
        Sorting on read count must work, including a secondary sort on title.
        """
        mockOpener = mock_open(
            read_data=(
                dumps(PARAMS)
                + "\n"
                + dumps(RECORD0)
                + "\n"
                + dumps(RECORD1)
                + "\n"
                + dumps(RECORD2)
                + "\n"
                + dumps(RECORD3)
                + "\n"
            )
        )
        with patch.object(builtins, "open", mockOpener):
            reads = Reads()
            reads.add(Read("id0", "A" * 70))
            reads.add(Read("id1", "A" * 70))
            reads.add(Read("id2", "A" * 70))
            reads.add(Read("id3", "A" * 70))
            readsAlignments = BlastReadsAlignments(
                reads, "file.json", scoreClass=LowerIsBetterScore
            )
            titlesAlignments = TitlesAlignments(readsAlignments)
            result = titlesAlignments.sortTitles("readCount")
            self.assertEqual(
                [
                    "gi|887699|gb|DQ37780 Cowpox virus 15",  # 3
                    "gi|887699|gb|DQ37780 Monkeypox virus 456",  # 1
                    "gi|887699|gb|DQ37780 Mummypox virus 3000 B.C.",  # 1
                    "gi|887699|gb|DQ37780 Squirrelpox virus 1296/99",  # 1
                    "gi|887699|gb|DQ37780 Squirrelpox virus 55",  # 1
                ],
                result,
            )

    def testLength(self):
        """
        Sorting on sequence length must work, including a secondary sort on
        title.
        """
        mockOpener = mock_open(
            read_data=(
                dumps(PARAMS)
                + "\n"
                + dumps(RECORD0)
                + "\n"
                + dumps(RECORD1)
                + "\n"
                + dumps(RECORD2)
                + "\n"
                + dumps(RECORD3)
                + "\n"
            )
        )
        with patch.object(builtins, "open", mockOpener):
            reads = Reads()
            reads.add(Read("id0", "A" * 70))
            reads.add(Read("id1", "A" * 70))
            reads.add(Read("id2", "A" * 70))
            reads.add(Read("id3", "A" * 70))
            readsAlignments = BlastReadsAlignments(
                reads, "file.json", scoreClass=LowerIsBetterScore
            )
            titlesAlignments = TitlesAlignments(readsAlignments)
            result = titlesAlignments.sortTitles("length")
            self.assertEqual(
                [
                    "gi|887699|gb|DQ37780 Squirrelpox virus 55",  # 38000
                    "gi|887699|gb|DQ37780 Squirrelpox virus 1296/99",  # 37000
                    "gi|887699|gb|DQ37780 Monkeypox virus 456",  # 35000
                    "gi|887699|gb|DQ37780 Mummypox virus 3000 B.C.",  # 35000
                    "gi|887699|gb|DQ37780 Cowpox virus 15",  # 30000
                ],
                result,
            )

    def testTitle(self):
        """
        Sorting on title must work.
        """
        mockOpener = mock_open(
            read_data=(
                dumps(PARAMS)
                + "\n"
                + dumps(RECORD0)
                + "\n"
                + dumps(RECORD1)
                + "\n"
                + dumps(RECORD2)
                + "\n"
                + dumps(RECORD3)
                + "\n"
            )
        )
        with patch.object(builtins, "open", mockOpener):
            reads = Reads()
            reads.add(Read("id0", "A" * 70))
            reads.add(Read("id1", "A" * 70))
            reads.add(Read("id2", "A" * 70))
            reads.add(Read("id3", "A" * 70))
            readsAlignments = BlastReadsAlignments(
                reads, "file.json", scoreClass=LowerIsBetterScore
            )
            titlesAlignments = TitlesAlignments(readsAlignments)
            result = titlesAlignments.sortTitles("title")
            self.assertEqual(
                [
                    "gi|887699|gb|DQ37780 Cowpox virus 15",
                    "gi|887699|gb|DQ37780 Monkeypox virus 456",
                    "gi|887699|gb|DQ37780 Mummypox virus 3000 B.C.",
                    "gi|887699|gb|DQ37780 Squirrelpox virus 1296/99",
                    "gi|887699|gb|DQ37780 Squirrelpox virus 55",
                ],
                result,
            )<|MERGE_RESOLUTION|>--- conflicted
+++ resolved
@@ -1,17 +1,8 @@
 import six
 from json import dumps
 from unittest import TestCase
-<<<<<<< HEAD
 from unittest.mock import patch, mock_open
-=======
 from io import StringIO
-
-try:
-    from unittest.mock import patch, mock_open
-except ImportError:
-    from mock import patch
-
->>>>>>> 4598226d
 from six.moves import builtins
 
 from .sample_data import PARAMS, RECORD0, RECORD1, RECORD2, RECORD3, RECORD4
