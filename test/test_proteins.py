--- conflicted
+++ resolved
@@ -6,18 +6,12 @@
 from io import StringIO
 
 from dark.proteins import (
-<<<<<<< HEAD
     splitNames,
     _NO_PATHOGEN_NAME,
     getPathogenProteinCounts,
     ProteinGrouper,
     PathogenSampleFiles,
 )
-from dark.utils import StringIO
-=======
-    splitNames, _NO_PATHOGEN_NAME, getPathogenProteinCounts, ProteinGrouper,
-    PathogenSampleFiles)
->>>>>>> 4598226d
 
 
 class TestSplitNames(TestCase):
