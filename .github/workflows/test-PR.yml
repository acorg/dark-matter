<<<<<<< HEAD
name: Test and format
=======
name: Test
>>>>>>> e05c79f7
on:
  push:
    branches: [ "master" ]
  pull_request:
    branches: [ "master" ]
jobs:
  test:
    runs-on: ubuntu-latest
<<<<<<< HEAD
    steps:
      - uses: actions/checkout@v4

      - name: Install uv
        uses: astral-sh/setup-uv@v5

      - name: nox
        run: uv run --only-group dev noxfile.py

  check-only:
    runs-on: ubuntu-latest
    if: github.event_name == 'push' || github.event.pull_request.head.repo.full_name != github.repository
    steps:
      - uses: actions/checkout@v4

      - name: Install uv
        uses: astral-sh/setup-uv@v5

      - name: Check formatting with ruff
        run: uv run --only-group dev ruff format --check

      - name: Check imports with ruff
        run: uv run --only-group dev ruff check

  format:
    runs-on: ubuntu-latest
    permissions:
      contents: write
    if: github.event_name == 'pull_request' && github.event.pull_request.head.repo.full_name == github.repository
=======
>>>>>>> e05c79f7
    steps:
      - uses: actions/checkout@v4
<<<<<<< HEAD
        with:
          token: ${{ secrets.GITHUB_TOKEN }}
          ref: ${{ github.head_ref }}

      - name: Install uv
        uses: astral-sh/setup-uv@v5

      - name: Format code with ruff
        run: uv run --only-group dev ruff format

      - name: Format imports with ruff
        run: uv run --only-group dev ruff check --fix

      - name: Commit and push formatting changes
        run: |
          if ! git diff --quiet; then
            git commit -am "Format with ruff"
            git push
          fi
=======
      - name: Install uv
        uses: astral-sh/setup-uv@v5
      - name: Run tests
        run: uv run noxfile.py
>>>>>>> e05c79f7
<|MERGE_RESOLUTION|>--- conflicted
+++ resolved
@@ -1,8 +1,4 @@
-<<<<<<< HEAD
 name: Test and format
-=======
-name: Test
->>>>>>> e05c79f7
 on:
   push:
     branches: [ "master" ]
@@ -11,7 +7,6 @@
 jobs:
   test:
     runs-on: ubuntu-latest
-<<<<<<< HEAD
     steps:
       - uses: actions/checkout@v4
 
@@ -41,11 +36,8 @@
     permissions:
       contents: write
     if: github.event_name == 'pull_request' && github.event.pull_request.head.repo.full_name == github.repository
-=======
->>>>>>> e05c79f7
     steps:
       - uses: actions/checkout@v4
-<<<<<<< HEAD
         with:
           token: ${{ secrets.GITHUB_TOKEN }}
           ref: ${{ github.head_ref }}
@@ -64,10 +56,4 @@
           if ! git diff --quiet; then
             git commit -am "Format with ruff"
             git push
-          fi
-=======
-      - name: Install uv
-        uses: astral-sh/setup-uv@v5
-      - name: Run tests
-        run: uv run noxfile.py
->>>>>>> e05c79f7
+          fi