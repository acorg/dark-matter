import multiprocessing
from tempfile import mkdtemp
import os
from os.path import join
import requests

from dark.process import Executor


class Bowtie2:
    """
    Run Bowtie2.
    """

    def __init__(
        self,
        executor=None,
        threads=None,
        verboseFp=None,
        dryRun=False,
        reference=None,
        tempdir=None,
        tmpChmod=None,
    ):
        self._executor = executor or Executor(dryRun)
        if dryRun:
            self.tempdir = tempdir or "/tmp/xxx"
        else:
            self.tempdir = mkdtemp(prefix="bt2-", dir=tempdir)
            if tmpChmod:
                self._executor.execute(f"chmod {tmpChmod} {self.tempdir}")
        self._samFile = join(self.tempdir, "result.sam")
        self._bamFile = join(self.tempdir, "result.bam")
        self._indexFile = join(self.tempdir, "index")
        self._verboseFp = verboseFp
        self._indexCalled = self._samExists = self._bamExists = False
        self.nThreads = threads or multiprocessing.cpu_count()
        self._reference = reference

    def buildIndex(self, index):
        """
        Find or make a Bowtie2 index.
        """
        if os.path.exists(index):
            # Check if this is a pre-existing bowtie2 index. Look for and
            # remove a bowtie2 suffix, if any (otherwise bowtie2 will
            # complain). We do things this way to allow a user to use TAB
            # completion on the command line to give them the full path to
            # any bowtie index file.
            for suffix in ("1.bt2 2.bt2 3.bt2 4.bt2 rev.1.bt2 " "rev.2.bt2").split():
                suffix = "." + suffix
                if index.endswith(suffix):
                    self._indexFile = index[: -len(suffix)]
                    self._report(
                        "Using pre-existing Bowtie2 index %r." % self._indexFile
                    )
                    break
            else:
                # Assume a FASTA file and make an index.
                self._indexFile = self._makeIndexFromFastaFile(index)
        else:
            # Not a filename. So either the start of the path to a bowtie2
            # index or else an accession number.
            if os.path.exists(index + ".1.bt2"):
                self._report("Using pre-existing Bowtie2 index %r." % index)
                self._indexFile = index
            else:
                # Assume an accession number.
                self._indexFile = self._makeIndexFromAccession(index)

        self._indexCalled = True

    def align(
        self,
        bowtie2Args="--no-unal",
        fastq1=None,
        fastq2=None,
        threads=None,
        discardSAM=False,
        readGroup="orig",
        sampleName="orig",
    ):
        """
        Run Bowtie2.
        """
        if not self._indexCalled:
            raise ValueError("buildIndex() has not yet been called.")

        self._report("Aligning with Bowtie2.")

        nThreads = threads or self.nThreads
        samFile = "/dev/null" if discardSAM else self._samFile

        if fastq1 and fastq2:
            self._executor.execute(
                "bowtie2 %s --threads %d --rg-id '%s' --rg 'SM:%s' -x '%s' "
                "-1 '%s' -2 '%s' > '%s'"
                % (
                    bowtie2Args,
                    nThreads,
                    readGroup,
                    sampleName,
                    self._indexFile,
                    fastq1,
                    fastq2,
                    samFile,
                )
            )
        elif fastq1:
            self._executor.execute(
                "bowtie2 %s --threads %d --rg-id '%s' --rg 'SM:%s' -x '%s' "
                "-U '%s' > '%s'"
                % (
                    bowtie2Args,
                    nThreads,
                    readGroup,
                    sampleName,
                    self._indexFile,
                    fastq1,
                    samFile,
                )
            )
        else:
            raise ValueError("At least fastq1 must be passed.")

        self._samExists = True

    def _report(self, mesg):
        """
        Print a progress message.
        """
        if self._verboseFp:
            print(mesg, file=self._verboseFp)

    def makeBAM(self, samtoolsViewArgs=""):
        """
        Convert the SAM to BAM.
        """
        # The following will raise if there is no SAM file.
        self._SAMorBAM()
        self._report("Converting SAM to BAM.")
        self._executor.execute(
            "samtools view -b %s '%s' > '%s'"
            % (samtoolsViewArgs, self._samFile, self._bamFile)
        )
        self._bamExists = True

    def _SAMorBAM(self):
        """
        Do we have a SAM or BAM file available?
        """
        if self._bamExists:
            return "BAM"
        elif self._samExists:
            return "SAM"
        else:
            raise ValueError("bowtie2() has not yet been called.")

    def outputFile(self):
        """
        The name of the output file.
        """
        if self._bamExists:
            return self._bamFile
        elif self._samExists:
            return self._samFile
        else:
            raise ValueError("bowtie2() has not yet been called.")

    def indexBAM(self):
        """
        Index the BAM file.
        """
        which = self._SAMorBAM()

        if which != "BAM":
            raise ValueError("makeBAM() has not yet been called.")

        self._report("Indexing BAM.")
        self._executor.execute("samtools index '%s'" % self._bamFile)

    def sort(self, byName=False):
        """
        Sort the BAM or SAM.
        """
        which = self._SAMorBAM()
        self._report("Sorting %s (by %s)." % (which, "name" if byName else "coord"))
        inFile = self._bamFile if which == "BAM" else self._samFile
        sortedFile = join(self.tempdir, "result-sorted." + which.lower())
        self._executor.execute(
            "samtools sort %s'%s' > '%s'"
            % ("-n " if byName else "", inFile, sortedFile)
        )
        self._executor.execute("mv '%s' '%s'" % (sortedFile, inFile))

    def removePrimers(self, bedFile):
        """
        Removes primers specified in the bed file
        """
        which = self._SAMorBAM()

        if which != "BAM":
            raise ValueError("makeBAM() has not yet been called.")

        self._report("removing primers specified in %s" % bedFile)
        tempTrimmedBamPrefix = "%s.trimmed" % self._bamFile
        self._executor.execute(
            "ivar trim -b '%s' -p '%s' -i '%s' -q 20 -m 30 -s 4 -e"
            % (bedFile, tempTrimmedBamPrefix, self._bamFile)
        )
        self._executor.execute(
            "mv '%s'.bam '%s'" % (tempTrimmedBamPrefix, self._bamFile)
        )

    def markDuplicatesPicard(self, picardFile):
        """
        Use Picard to mark duplicates.
        """
        which = self._SAMorBAM()
        self._report("Marking duplicates with Picard.")

        inFile = self._bamFile if which == "BAM" else self._samFile
        tempFile = join(self.tempdir, "picard-duplicates." + which.lower())
        tempErrFile = join(self.tempdir, "picard.errs")

        self._executor.execute(
            "java -Xmn2g -Xms2g -Xmx2g -jar %s "
            "MarkDuplicates I='%s' O='%s' M=/dev/null >'%s' 2>&1"
            % (picardFile, inFile, tempFile, tempErrFile)
        )

        self._executor.execute("mv '%s' '%s'" % (tempFile, inFile))

    def markDuplicatesGATK(self, threads=None):
        """
        Use GATK to mark duplicates.
        """
        nThreads = threads or self.nThreads
        which = self._SAMorBAM()
        self._report("Marking duplicates with GATK.")

        inFile = self._bamFile if which == "BAM" else self._samFile
        tempFile = join(self.tempdir, "gatk-duplicates." + which.lower())

        self._executor.execute(
            "gatk MarkDuplicatesSpark "
            "-I '%s' -O '%s' --conf spark.executor.cores=%d"
            % (inFile, tempFile, nThreads)
        )

        self._executor.execute("mv '%s' '%s'" % (tempFile, inFile))

    def callHaplotypesGATK(self, picardJar, vcfFile=None, referenceFasta=None):
        """
        Use GATK to call haplotypes.
        """
        which = self._SAMorBAM()
        self._report("Calling haplotypes with GATK.")

        inFile = self._bamFile if which == "BAM" else self._samFile
        vcfFile = vcfFile or join(self.tempdir, "output.vcf.gz")

        if referenceFasta is None:
            if self._reference:
                self._report("Using %s as a reference." % self._reference)
                referenceFasta = self._reference
            else:
                raise ValueError(
                    "No reference was passed, given to the "
                    "Bowtie2 __init__, or used in buildIndex."
                )

        indexFile = referenceFasta + ".fai"
        if os.path.exists(indexFile):
            removeIndex = False
        else:
            removeIndex = True
            self._executor.execute("samtools faidx '%s'" % referenceFasta)

        if referenceFasta.lower().endswith(".fasta"):
            dictFile = referenceFasta[: -len(".fasta")] + ".dict"
        else:
            dictFile = referenceFasta + ".dict"

        if os.path.exists(dictFile):
            removeDict = False
        else:
            removeDict = True
            self._executor.execute(
                "java -jar '%s' CreateSequenceDictionary R='%s' O='%s'"
                % (picardJar, referenceFasta, dictFile)
            )

        self._executor.execute(
            "gatk --java-options -Xmx4g HaplotypeCaller "
            "--reference '%s' "
            "--input '%s' "
            "--output '%s' "
            "--sample-ploidy 1 "
            "--dont-use-soft-clipped-bases true "
            "-ERC GVCF" % (referenceFasta, inFile, vcfFile)
        )

        if removeIndex:
            self._executor.execute("rm '%s'" % indexFile)

        if removeDict:
            self._executor.execute("rm '%s'" % dictFile)

    def callHaplotypesBcftools(self, vcfFile=None, referenceFasta=None):
        """
        Use bcftools call to call haplotypes.
        """
        which = self._SAMorBAM()
        self._report("Calling haplotypes with bcftools call.")

        inFile = self._bamFile if which == "BAM" else self._samFile
        vcfFile = vcfFile or join(self.tempdir, "output.vcf.gz")

        if referenceFasta is None:
            if self._reference:
                self._report("Using %s as a reference." % self._reference)
                referenceFasta = self._reference
            else:
                raise ValueError(
                    "No reference was passed, given to the "
                    "Bowtie2 __init__, or used in buildIndex."
                )

        self._executor.execute(
            'bcftools mpileup --max-depth 5000 -Ou -f "%s" "%s" | '
            'bcftools call --ploidy 1 -mv -Oz -o "%s"'
            % (referenceFasta, inFile, vcfFile)
        )

<<<<<<< HEAD
        self._executor.execute("bcftools index %s" % vcfFile)
=======
        self._executor.execute('bcftools index --force "%s"' % vcfFile)
>>>>>>> 4598226d

    def removeDuplicates(self):
        """
        Use samtools to remove marked duplicates.
        """
        which = self._SAMorBAM()
        self._report("Removing marked duplicates.")

        inFile = self._bamFile if which == "BAM" else self._samFile
        tempFile = join(self.tempdir, "non-duplicates." + which.lower())

        self._executor.execute(
            "samtools view -b -F 1024 '%s' > '%s'" % (inFile, tempFile)
        )
        self._executor.execute("mv '%s' '%s'" % (tempFile, inFile))

    def _makeIndexFromFastaFile(self, fastaFilename):
        index = join(self.tempdir, "index")

        self._report("Building Bowtie2 index from %s." % fastaFilename)
        self._executor.execute(
            "bowtie2-build --quiet '%s' '%s'" % (fastaFilename, index)
        )

        if self._reference is None:
            self._report("Will use this FASTA file as the reference " "(if needed).")
            self._reference = fastaFilename

        return index

    def _makeIndexFromAccession(self, accessionId):
        fastaFilename = join(self.tempdir, accessionId + ".fasta")
        index = join(self.tempdir, "index")

        self._report("Downloading FASTA for accession %s from NCBI." % accessionId)

        URL = (
            "https://eutils.ncbi.nlm.nih.gov/entrez/eutils/efetch.fcgi?"
            "db=nucleotide&id=%s&rettype=fasta&retmode=text" % accessionId
        )

        if not self._executor.dryRun:
            with open(fastaFilename, "w") as fp:
                print(requests.get(URL).text.rstrip("\n"), file=fp)

        self._report("Building bowtie2 index for %s." % accessionId)
        self._executor.execute(
            "bowtie2-build --quiet '%s' '%s'" % (fastaFilename, index)
        )

        return index

    def close(self):
        """
        Clean up.
        """
        self._executor.execute("rm -r '%s'" % self.tempdir)<|MERGE_RESOLUTION|>--- conflicted
+++ resolved
@@ -333,11 +333,7 @@
             % (referenceFasta, inFile, vcfFile)
         )
 
-<<<<<<< HEAD
-        self._executor.execute("bcftools index %s" % vcfFile)
-=======
-        self._executor.execute('bcftools index --force "%s"' % vcfFile)
->>>>>>> 4598226d
+        self._executor.execute(f'bcftools index --force {vcfFile!r}')
 
     def removeDuplicates(self):
         """
