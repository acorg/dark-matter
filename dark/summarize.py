<<<<<<< HEAD
from Bio import SeqIO
from collections import defaultdict


def summarize_reads(file_handle, file_type, returnSequences=False):
    """
    open a fasta or fastq file, prints number of of reads,
    average length of read, total number of bases, longest,
    shortest and median read, total number and average of
    individual base (A, T, G, C, N)
    """
    base_counts = defaultdict(int)
    read_number = 0
    total_length = 0
    length_list = []
    sequenceList = []

    records = SeqIO.parse(file_handle, file_type)

    for record in records:
        total_length += len(record)
        read_number += 1
        length_list.append(len(record))
        sequenceList.append(record)
        for base in record:
            base_counts[base] += 1

    def median(length_list):
        my_list = sorted(length_list)
        list_count = len(length_list)
        if list_count % 2 != 0:
            index_middle_number = (list_count - 1) / 2
            return my_list[index_middle_number]
        else:
            first_number = my_list[list_count / 2]
            second_number = my_list[(list_count / 2) - 1]
            return (first_number + second_number) / 2.0

    result = {
        "read_number": read_number,
        "total_length": total_length,
        "average_length": total_length / read_number if read_number > 0 else 0,
        "max_length": max(length_list) if length_list else 0,
        "min_length": min(length_list) if length_list else 0,
        "median_length": median(length_list) if length_list else 0,
        "base_counts": base_counts
    }

    if returnSequences:
        result["sequences"] = sequenceList

    return result
=======
from Bio import SeqIO
from collections import defaultdict


def summarize_reads(file_handle, file_type):
    """
    open a fasta or fastq file, prints number of of reads,
    average length of read, total number of bases, longest,
    shortest and median read, total number and average of
    individual base (A, T, G, C, N).
    """
    base_counts = defaultdict(int)
    read_number = 0
    total_length = 0
    length_list = []

    records = SeqIO.parse(file_handle, file_type)

    for record in records:
        total_length += len(record)
        read_number += 1
        length_list.append(len(record))
        for base in record:
            base_counts[base] += 1

    def median(length_list):
        my_list = sorted(length_list)
        list_count = len(length_list)
        if list_count % 2 != 0:
            index_middle_number = (list_count - 1) / 2
            return my_list[index_middle_number]
        else:
            first_number = my_list[list_count / 2]
            second_number = my_list[(list_count / 2) - 1]
            return (first_number + second_number) / 2.0

    result = {
        "read_number": read_number,
        "total_length": total_length,
        "average_length": total_length / read_number if read_number > 0 else 0,
        "max_length": max(length_list) if length_list else 0,
        "min_length": min(length_list) if length_list else 0,
        "median_length": median(length_list) if length_list else 0,
        "base_counts": base_counts
    }

    return result
>>>>>>> 1a3ded26
<|MERGE_RESOLUTION|>--- conflicted
+++ resolved
@@ -1,102 +1,47 @@
-<<<<<<< HEAD
-from Bio import SeqIO
-from collections import defaultdict
-
-
-def summarize_reads(file_handle, file_type, returnSequences=False):
-    """
-    open a fasta or fastq file, prints number of of reads,
-    average length of read, total number of bases, longest,
-    shortest and median read, total number and average of
-    individual base (A, T, G, C, N)
-    """
-    base_counts = defaultdict(int)
-    read_number = 0
-    total_length = 0
-    length_list = []
-    sequenceList = []
-
-    records = SeqIO.parse(file_handle, file_type)
-
-    for record in records:
-        total_length += len(record)
-        read_number += 1
-        length_list.append(len(record))
-        sequenceList.append(record)
-        for base in record:
-            base_counts[base] += 1
-
-    def median(length_list):
-        my_list = sorted(length_list)
-        list_count = len(length_list)
-        if list_count % 2 != 0:
-            index_middle_number = (list_count - 1) / 2
-            return my_list[index_middle_number]
-        else:
-            first_number = my_list[list_count / 2]
-            second_number = my_list[(list_count / 2) - 1]
-            return (first_number + second_number) / 2.0
-
-    result = {
-        "read_number": read_number,
-        "total_length": total_length,
-        "average_length": total_length / read_number if read_number > 0 else 0,
-        "max_length": max(length_list) if length_list else 0,
-        "min_length": min(length_list) if length_list else 0,
-        "median_length": median(length_list) if length_list else 0,
-        "base_counts": base_counts
-    }
-
-    if returnSequences:
-        result["sequences"] = sequenceList
-
-    return result
-=======
-from Bio import SeqIO
-from collections import defaultdict
-
-
-def summarize_reads(file_handle, file_type):
-    """
-    open a fasta or fastq file, prints number of of reads,
-    average length of read, total number of bases, longest,
-    shortest and median read, total number and average of
-    individual base (A, T, G, C, N).
-    """
-    base_counts = defaultdict(int)
-    read_number = 0
-    total_length = 0
-    length_list = []
-
-    records = SeqIO.parse(file_handle, file_type)
-
-    for record in records:
-        total_length += len(record)
-        read_number += 1
-        length_list.append(len(record))
-        for base in record:
-            base_counts[base] += 1
-
-    def median(length_list):
-        my_list = sorted(length_list)
-        list_count = len(length_list)
-        if list_count % 2 != 0:
-            index_middle_number = (list_count - 1) / 2
-            return my_list[index_middle_number]
-        else:
-            first_number = my_list[list_count / 2]
-            second_number = my_list[(list_count / 2) - 1]
-            return (first_number + second_number) / 2.0
-
-    result = {
-        "read_number": read_number,
-        "total_length": total_length,
-        "average_length": total_length / read_number if read_number > 0 else 0,
-        "max_length": max(length_list) if length_list else 0,
-        "min_length": min(length_list) if length_list else 0,
-        "median_length": median(length_list) if length_list else 0,
-        "base_counts": base_counts
-    }
-
-    return result
->>>>>>> 1a3ded26
+from Bio import SeqIO
+from collections import defaultdict
+
+
+def summarize_reads(file_handle, file_type):
+    """
+    open a fasta or fastq file, prints number of of reads,
+    average length of read, total number of bases, longest,
+    shortest and median read, total number and average of
+    individual base (A, T, G, C, N).
+    """
+    base_counts = defaultdict(int)
+    read_number = 0
+    total_length = 0
+    length_list = []
+
+    records = SeqIO.parse(file_handle, file_type)
+
+    for record in records:
+        total_length += len(record)
+        read_number += 1
+        length_list.append(len(record))
+        for base in record:
+            base_counts[base] += 1
+
+    def median(length_list):
+        my_list = sorted(length_list)
+        list_count = len(length_list)
+        if list_count % 2 != 0:
+            index_middle_number = (list_count - 1) / 2
+            return my_list[index_middle_number]
+        else:
+            first_number = my_list[list_count / 2]
+            second_number = my_list[(list_count / 2) - 1]
+            return (first_number + second_number) / 2.0
+
+    result = {
+        "read_number": read_number,
+        "total_length": total_length,
+        "average_length": total_length / read_number if read_number > 0 else 0,
+        "max_length": max(length_list) if length_list else 0,
+        "min_length": min(length_list) if length_list else 0,
+        "median_length": median(length_list) if length_list else 0,
+        "base_counts": base_counts
+    }
+
+    return result