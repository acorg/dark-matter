from Bio import SeqIO


def NCBISequenceLinkURL(title, default=None):
    """
    Given a sequence title, like "gi|42768646|gb|AY516849.1| Homo sapiens",
    return the URL of a link to the info page at NCBI.

    title: the sequence title to produce a link URL for.
    default: the value to return if the title cannot be parsed.
    """
    try:
        ref = title.split('|')[3].split('.')[0]
    except IndexError:
        return default
    else:
        return 'http://www.ncbi.nlm.nih.gov/nuccore/%s' % (ref,)


def NCBISequenceLink(title, default=None):
    """
    Given a sequence title, like "gi|42768646|gb|AY516849.1| Homo sapiens",
    return an HTML A tag dispalying a link to the info page at NCBI.

    title: the sequence title to produce an HTML link for.
    default: the value to return if the title cannot be parsed.
    """
    url = NCBISequenceLinkURL(title)
    if url is None:
        return default
    else:
        return '<a href="%s" target="_blank">%s</a>' % (url, title)


class AlignmentPanelHTML(object):
    """
    Produces HTML details of a rectangular panel of graphs that each
    contain an alignment graph against a given sequence. This is
    supplementary output info for the AlignmentPanel class in utils.py.

    fasta: A list of fasta sequences from SeqIO.parse
    outputDir: The directory to write files into.

    """

    def __init__(self, outputDir, fasta):
        self._outputDir = outputDir
        self._fasta = fasta
        self._images = []

    def addImage(self, imageBasename, title, hitInfo):
        self._images.append({
            'hitInfo': hitInfo,
            'imageBasename': imageBasename,
            'title': title
        })

    def close(self, panelFilename):
        with open('%s/index.html' % self._outputDir, 'w') as fp:
            self._writeHeader(fp)
            self._writeBody(fp, panelFilename)
            self._writeFooter(fp)
        with open('%s/style.css' % self._outputDir, 'w') as fp:
            self._writeCSS(fp)

    def _writeHeader(self, fp):
        fp.write("""\
<html>
  <head>
    <title>woot</title>
    <link rel="stylesheet" type="text/css" href="style.css">
  </head>
  <body>
    <div id="content">
""")

    def _writeBody(self, fp, panelFilename):
        fp.write("""
      <h1>
        Original panel image
      </h1>
      <p>
        <img src="%s" class="panel"/>
      </p>
"""
                 % panelFilename)

        # Write out the summary images.
        for i, image in enumerate(self._images):
            title = image['title']
            hitInfo = image['hitInfo']
            readIds = self._writeFASTA(i, image)
            if len(hitInfo['features']):
                features = self._writeFeatures(i, image)
            fp.write("""
      <a id="small_%d"></a>
      <h3>%d: %s</h3>
      <p>
        <a href="#big_%d"><img src="%s" class="thumbnail"/></a>
        Number of reads that hit overall: %d.
        Number of HSPs in this selection: %d.
        <br/><a href="#big_%d">Full size image</a>.
"""
                     % (i, i, title, i, image['imageBasename'],
                        hitInfo['hitCount'], len(hitInfo['items']), i))

            url = NCBISequenceLinkURL(title)
            if url:
                fp.write("""\
        <br/><a href="%s" target="_blank">NCBI info on this target</a>.
"""
                         % url)
            if len(hitInfo['features']):

                fp.write("""\
        <br/><a href="%s">Features</a>
"""
                         % features)
            else:
<<<<<<< HEAD
                fp.write('<br/>Feature lookup was False \
                  (or no features were found).')
=======
                fp.write('<br/>Feature lookup was False (or no features '
                         'were found).')
>>>>>>> 2933f6f0

            if len(hitInfo['items']):
                fp.write("""\
        <br/>Reads: <span class="reads">%s</span>
"""
                         % ', '.join(readIds))

            fp.write("""
        <br clear="all"/>
      </p>
""")

        # Write out the large images.
        for i, image in enumerate(self._images):
            title = image['title']
            fp.write("""
       <a id="big_%d"></a>
       <h3>%d: %s</h3>
       <p>
         <img src="%s"/>
         <a href="#small_%d">Back to summary</a>.<br/>
         <br clear="all"/>
       </p>
"""
                     % (i, i, title, image['imageBasename'], i))

    def _writeFooter(self, fp):
        fp.write("""\
    </div>
  </body>
</html>
""")

    def _writeCSS(self, fp):
        fp.write("""\
#content {
  width: 90%;
  margin: auto;
}
img.thumbnail {
  height: 200px;
  float: left;
}
img.panel {
  max-width: 1200px;
}
span.reads {
  font-size: 8pt;
  font-family: monospace;
}
""")

    def _writeFASTA(self, i, image):
        """
        Write a FASTA file containing the set of reads that hit a sequence.
        Return a list of the read identifiers.

        i: The number of the image in self._images.
        image: A member of self._images.
        """
        ids = []
        reads = []
        with open('%s/%d.fasta' % (self._outputDir, i), 'w') as fp:
            for item in image['hitInfo']['items']:
                sequenceId = item['sequenceId']
                reads.append(self._fasta[sequenceId])
                ids.append(self._fasta[sequenceId].description)
            SeqIO.write(reads, fp, 'fasta')
        return ids

    def _writeFeatures(self, i, image):
        """
        Write a txt file containing the features as a table.

        i: The number of the image in self._images.
        image: A member of self._images.
        """
        filename = '%s/features-%d.txt' % (self._outputDir, i)
        featureList = image['hitInfo']['features']
        with open(filename, 'w') as fp:
            for item in featureList:
                items = str(item)
                fp.write(items + '\n')
        return filename<|MERGE_RESOLUTION|>--- conflicted
+++ resolved
@@ -117,13 +117,8 @@
 """
                          % features)
             else:
-<<<<<<< HEAD
-                fp.write('<br/>Feature lookup was False \
-                  (or no features were found).')
-=======
                 fp.write('<br/>Feature lookup was False (or no features '
                          'were found).')
->>>>>>> 2933f6f0
 
             if len(hitInfo['items']):
                 fp.write("""\
