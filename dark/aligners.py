import sys
from os.path import join
from subprocess import CalledProcessError
from tempfile import mkdtemp
from shutil import rmtree
from typing import List, Optional, Tuple

import edlib

from dark.dna import AMBIGUOUS
from dark.fasta import FastaReads
from dark.process import Executor
from dark.reads import Read, Reads


_EDLIB_AMBIGUOUS: List[Tuple[str, str]] = []

for nt, ambiguities in AMBIGUOUS.items():
    if len(ambiguities) > 1:
        _EDLIB_AMBIGUOUS.extend(
            tuple(sorted((nt, code))) for code in ambiguities)

EDLIB_AMBIGUOUS = tuple(_EDLIB_AMBIGUOUS)


<<<<<<< HEAD
def mafft(reads: Reads, verbose: bool = False, options: Optional[str] = None,
          threads: Optional[int] = None) -> Reads:
=======
def mafft(reads, verbose=False, options=None, threads=None, executor=None,
          dryRun=False):
>>>>>>> 53fa143c
    """
    Run a MAFFT alignment and return the sequences.

    @param reads: An iterable of multiple reads.
    @param verbose: If C{True} print progress info to sys.stderr.
    @param options: A C{str} of options to pass to mafft.
    @param executor: An C{Executor} instance. If C{None}, a new executor
        will be created and used.
    @param dryRun: If C{True}, do not execute commands, just let the executor
        log them.
    @return: A C{Reads} instance with the aligned sequences.
    """
    tempdir = mkdtemp()

    infile = join(tempdir, 'input.fasta')
    out = join(tempdir, 'result.fasta')

    Reads(reads).save(infile)

    if verbose:
        print('Running mafft.', file=sys.stderr)

    executor = executor or Executor(dryRun=dryRun)

    executor.execute("mafft %s %s '%s' > '%s'" % (
        ('' if threads is None else '--thread %d' % threads),
        options or '', infile, out), dryRun=dryRun)

    # Use 'list' in the following to force reading the FASTA from disk.
    result = Reads([] if dryRun else list(FastaReads(out)))
    rmtree(tempdir)

    return result


<<<<<<< HEAD
def needle(reads: List[Read], verbose: bool = False,
           options: Optional[str] = None) -> Reads:
=======
def needle(reads, verbose=False, options=None, executor=None, dryRun=False):
>>>>>>> 53fa143c
    """
    Run a Needleman-Wunsch alignment and return the two sequences.

    @param reads: An iterable of two reads.
    @param verbose: If C{True} print progress info to sys.stderr.
    @param options: Additional options to pass to needle.
    @param executor: An C{Executor} instance. If C{None}, a new executor
        will be created and used.
    @param dryRun: If C{True}, do not execute commands, just let the executor
        log them.
    @return: A C{Reads} instance with the two aligned sequences.
    """
    tempdir = mkdtemp()

    file1 = join(tempdir, 'file1.fasta')
    with open(file1, 'w') as fp:
        print(reads[0].toString('fasta'), end='', file=fp)

    file2 = join(tempdir, 'file2.fasta')
    with open(file2, 'w') as fp:
        print(reads[1].toString('fasta'), end='', file=fp)

    out = join(tempdir, 'result.fasta')

    def useStderr(e):
        return "Sequences too big. Try 'stretcher'" not in e.stderr

    executor = executor or Executor(dryRun=dryRun)

    if verbose:
        print('Running needle.', file=sys.stderr)
    try:
        executor.execute("needle -asequence '%s' -bsequence '%s' %s "
                         "-outfile '%s' -aformat fasta" % (
                             file1, file2, options or '', out),
                         dryRun=dryRun, useStderr=useStderr)
    except CalledProcessError as e:
        if useStderr(e):
            raise
        else:
            if verbose:
                print('Sequences too long for needle. Falling back to '
                      'stretcher. Be patient!', file=sys.stderr)
            executor.execute("stretcher -asequence '%s' -bsequence '%s' "
                             "-auto "
                             "-outfile '%s' -aformat fasta" % (
                                 file1, file2, out), dryRun=dryRun)

    # Use 'list' in the following to force reading the FASTA from disk.
    result = Reads([] if dryRun else list(FastaReads(out)))
    rmtree(tempdir)

    return result


def removeFirstUnnecessaryGaps(
        seq1: str, seq2: str, gapSymbol: str = '-') -> Tuple[
            Optional[str], Optional[str]]:
    """
    Find and remove the first set of gaps in two sequences that can be removed
    without increasing the difference between the strings.

    @param seq1: A C{str} sequence string.
    @param seq2: A C{str} sequence string.
    @param gapSymbol: A C{str} 1-character symbol to use for gaps.
    @return: A 2-C{tuple} with either two new C{str} sequences or two C{None}
        values if no removable gaps were found.
    """
    assert len(seq1) == len(seq2)
    for start in range(len(seq1)):
        if seq1[start] == gapSymbol:
            if seq2[start] == gapSymbol:
                raise ValueError(f'Sequences {seq1!r} and {seq2!r} both have '
                                 f'a gap ({gapSymbol!r}) at offset {start}!')
            first, second = seq1, seq2
            break
        elif seq2[start] == gapSymbol:
            assert seq1[start] != gapSymbol
            first, second = seq2, seq1
            break
    else:
        # Did not find any gaps.
        return None, None

    excessGapCount = 1
    for end in range(start + 1, len(first)):
        if first[end] == gapSymbol:
            assert second[end] != gapSymbol
            excessGapCount += 1
        elif second[end] == gapSymbol:
            excessGapCount -= 1
            if excessGapCount == 0:
                break
    else:
        # We did not get down to zero gaps. This will never happen if we
        # were originally called as a result of a call to edlibAlign
        # (below) and it only calls removeUnnecessaryGaps (also below) when
        # both original sequences have a different length from their
        # aligned versions. In that case there must be at least one gap in
        # both sequences.  But for now this is not considered an error
        # because we may not have been called by removeUnnecessaryGaps.
        return None, None

    subseq1 = seq1[start:end + 1]
    subseq1noGaps = subseq1.replace(gapSymbol, '')
    subseq2 = seq2[start:end + 1]
    subseq2noGaps = subseq2.replace(gapSymbol, '')

    diffsWithGaps = sum(a != b for (a, b) in zip(subseq1, subseq2))
    diffsWithoutGaps = sum(a != b for (a, b) in zip(subseq1noGaps,
                                                    subseq2noGaps))

    if diffsWithoutGaps <= diffsWithGaps:
        # The subsequences match at least as well without gaps, so replace
        # the gapped region in each sequence with its ungapped version.
        return (seq1[:start] + subseq1noGaps + seq1[end + 1:],
                seq2[:start] + subseq2noGaps + seq2[end + 1:])
    else:
        return None, None


def removeUnnecessaryGaps(
        seq1: str, seq2: str, gapSymbol: str = '-') -> Tuple[str, str]:
    """
    Find and remove all local sets of gaps in two sequences that can be removed
    without increasing the difference between the strings.

    @param seq1: A C{str} sequence string.
    @param seq2: A C{str} sequence string.
    @param gapSymbol: A C{str} 1-character symbol to use for gaps.
    @return: A 2-C{tuple} of C{str} sequences with removable gaps eliminated.
    """
    while True:
        new1, new2 = removeFirstUnnecessaryGaps(seq1, seq2, gapSymbol)
        if new1 is None:
            return seq1, seq2
        seq1, seq2 = new1, new2

    raise RuntimeError('Fell off the end of removeFirstUnnecessaryGaps. '
                       'This should be impossible!')

<<<<<<< HEAD

def edlibAlign(
        reads: Reads, gapSymbol: str = '-', minimizeGaps: bool = True,
        onlyTwoSequences: bool = True, matchAmbiguous: bool = True) -> Reads:
=======
def edlibAlign(reads: Reads, gapSymbol: str = '-', minimizeGaps: bool = True,
               onlyTwoSequences: bool = True,
               matchAmbiguous: bool = True) -> Reads:
>>>>>>> 53fa143c
    """
    Run an edlib alignment and return the sequences.

    @param reads: An iterable of at least two reads. The reads must not contain
        C{gapSymbol}.
    @param gapSymbol: A C{str} 1-character symbol to use for gaps.
    @param minimizeGaps: If C{True}, post-process the edlib output to remove
        unnecessary gaps.
    @param onlyTwoSequences: Ensure that C{reads} only has two reads.
    @param matchAmbiguous: If C{True}, count ambiguous nucleotides that are
        possibly correct as actually being correct. Otherwise, we are strict
        and nucleotide codes only match themselves.
    @raise ValueError: If C{onlyTwoSequences} is C{True} and there are more
       than two reads passed or if the gap symbol is already present in either
       of the reads.
    @return: A C{Reads} instance with the aligned sequences.
    """
    # Align the first two sequences.
    r1, r2, *rest = list(reads)

    # Complain if there were more than two sequences and we were told to be
    # strict.
    if onlyTwoSequences and len(rest):
        raise ValueError(f'Passed {len(rest)} unexpected extra sequences.')

    for read in r1, r2:
        if gapSymbol in read.sequence:
            raise ValueError(f'Sequence {read.id!r} contains one or more gap '
                             f'characters {gapSymbol!r}.')

    alignment = edlib.getNiceAlignment(
        edlib.align(
            r1.sequence, r2.sequence, mode='NW', task='path',
            additionalEqualities=EDLIB_AMBIGUOUS if matchAmbiguous else None),
        r1.sequence, r2.sequence, gapSymbol=gapSymbol)

    seq1, seq2 = alignment['query_aligned'], alignment['target_aligned']

    # Try to remove unneeded gaps if requested. This is only possible if
    # the length of both sequences has changed.
    if minimizeGaps and len(seq1) != len(r1) and len(seq2) != len(r2):
        seq1, seq2 = removeUnnecessaryGaps(seq1, seq2, gapSymbol)

    return Reads([r1.__class__(r1.id, seq1), r2.__class__(r2.id, seq2)])<|MERGE_RESOLUTION|>--- conflicted
+++ resolved
@@ -23,13 +23,9 @@
 EDLIB_AMBIGUOUS = tuple(_EDLIB_AMBIGUOUS)
 
 
-<<<<<<< HEAD
 def mafft(reads: Reads, verbose: bool = False, options: Optional[str] = None,
-          threads: Optional[int] = None) -> Reads:
-=======
-def mafft(reads, verbose=False, options=None, threads=None, executor=None,
-          dryRun=False):
->>>>>>> 53fa143c
+          threads: Optional[int] = None, executor: Optional[Executor] = None,
+          dryRun: bool = False) -> Reads:
     """
     Run a MAFFT alignment and return the sequences.
 
@@ -65,12 +61,9 @@
     return result
 
 
-<<<<<<< HEAD
 def needle(reads: List[Read], verbose: bool = False,
-           options: Optional[str] = None) -> Reads:
-=======
-def needle(reads, verbose=False, options=None, executor=None, dryRun=False):
->>>>>>> 53fa143c
+           options: Optional[str] = None, executor: Optional[Executor] = None,
+           dryRun: bool = False) -> Reads:
     """
     Run a Needleman-Wunsch alignment and return the two sequences.
 
@@ -212,16 +205,10 @@
     raise RuntimeError('Fell off the end of removeFirstUnnecessaryGaps. '
                        'This should be impossible!')
 
-<<<<<<< HEAD
 
 def edlibAlign(
         reads: Reads, gapSymbol: str = '-', minimizeGaps: bool = True,
         onlyTwoSequences: bool = True, matchAmbiguous: bool = True) -> Reads:
-=======
-def edlibAlign(reads: Reads, gapSymbol: str = '-', minimizeGaps: bool = True,
-               onlyTwoSequences: bool = True,
-               matchAmbiguous: bool = True) -> Reads:
->>>>>>> 53fa143c
     """
     Run an edlib alignment and return the sequences.
 
