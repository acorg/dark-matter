--- conflicted
+++ resolved
@@ -907,14 +907,10 @@
         row, col = coords.next()
         print '%d: %s %s' % (i, title, html.NCBISequenceLinkURL(title, ''))
         hitId = title.split(' ')[0]
-<<<<<<< HEAD
-
-=======
->>>>>>> 160a2e45
         if interactive:
             hitInfo = alignmentGraph(
                 allhits, hitId, fasta, db=db, addQueryLines=True,
-                showFeatures=False, eCutoff=eCutoff,
+                showFeatures=True, eCutoff=eCutoff,
                 maxHspsPerHit=maxHspsPerHit, colorQueryBases=False,
                 minStart=minStart, maxStop=maxStop, createFigure=False,
                 showFigure=False, readsAx=ax[row][col],
