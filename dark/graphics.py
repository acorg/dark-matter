<<<<<<< HEAD
import os
from copy import deepcopy
from stat import S_ISDIR
from math import ceil
from collections import defaultdict
from time import ctime, time
import matplotlib.pyplot as plt
from matplotlib.lines import Line2D
from matplotlib import gridspec
import numpy as np

from dark.baseimage import BaseImage
from dark.dimension import dimensionalIterator
from dark.html import AlignmentPanelHTML, NCBISequenceLinkURL
from dark.intervals import ReadIntervals
from dark.features import ProteinFeatureAdder, NucleotideFeatureAdder
from dark import orfs
from dark.intervals import OffsetAdjuster


QUERY_COLORS = {
    'A': (1.0, 0.0, 0.0),  # Red.
    'C': (0.0, 0.0, 1.0),  # Blue.
    'G': (0.0, 1.0, 0.0),  # Green.
    'N': (1.0, 0.0, 1.0),  # Purple.
    'T': (1.0, 0.8, 0.0),  # Orange.
    'gap': (0.2, 0.2, 0.2),  # Almost black.
    'match': (0.9, 0.9, 0.9),  # Almost white.
    '*': (0.9, 0.9, 0.9),  # Almost white.
}

DEFAULT_BASE_COLOR = (0.5, 0.5, 0.5)  # Grey

# If we're making a plot that has a log-linear X axis, don't show
# background light grey rectangles for any gap whose (logged) width is less
# than SMALLEST_LOGGED_GAP_TO_DISPLAY.
SMALLEST_LOGGED_GAP_TO_DISPLAY = 20

# The default base of the logarithm to use when logLinearXAxis is used to
# produce an alignment graph.
DEFAULT_LOG_LINEAR_X_AXIS_BASE = 1.1


def report(msg):
    print '%s: %s' % (ctime(time()), msg)


def alignmentGraph(titlesAlignments, title, addQueryLines=True,
                   showFeatures=True, logLinearXAxis=False,
                   logBase=DEFAULT_LOG_LINEAR_X_AXIS_BASE, rankScores=False,
                   colorQueryBases=False, createFigure=True, showFigure=True,
                   readsAx=None, imageFile=None, quiet=False, idList=False,
                   xRange='subject', showOrfs=True):
    """
    Align a set of matching reads against a BLAST hit.

    @param titlesAlignments: A L{dark.titles.TitlesAlignments} instance.
    @param title: A C{str} sequence title that was hit by BLAST. We plot the
        reads that hit this title.
    @param addQueryLines: if C{True}, draw query lines in full (these will then
        be partly overdrawn by the HSP match against the subject). These are
        the 'whiskers' that potentially protrude from each side of a query.
    @param showFeatures: if C{True}, look online for features of the subject
        sequence (given by hitId).
    @param logLinearXAxis: if C{True}, convert read offsets so that empty
        regions in the plot we're preparing will only be as wide as their
        logged actual values.
    @param logBase: The base of the logarithm to use if logLinearXAxis is
        C{True}.
    @param: rankScores: If C{True}, change the e-values and bit scores for the
        reads for each title to be their rank (worst to best).
    @param colorQueryBases: if C{True}, color each base of a query string. If
        C{True}, then addQueryLines is meaningless since the whole query is
        shown colored.
    @param createFigure: If C{True}, create a figure and give it a title.
    @param showFigure: If C{True}, show the created figure. Set this to
        C{False} if you're creating a panel of figures or just want to save an
        image (with C{imageFile}).
    @param readsAx: If not None, use this as the subplot for displaying reads.
    @param imageFile: If not None, specifies a filename to write the image to.
    @param quiet: If C{True}, don't print progress / timing output.
    @param idList: a dictionary. The keys is a color and the values is a list
        of read identifiers that should be colored in the respective color.
    @param xRange: set to either 'subject' or 'reads' to indicate the range of
        the X axis.
    @param showOrfs: If C{True}, open reading frames will be displayed.
    """

    startTime = time()

    assert xRange in ('subject', 'reads'), (
        'xRange must be either "subject" or "reads".')

    if createFigure:
        width = 20
        figure = plt.figure(figsize=(width, 20))

    createdReadsAx = readsAx is None

    if showFeatures:
        if showOrfs:
            gs = gridspec.GridSpec(4, 1, height_ratios=[3, 1, 1, 12])
            featureAx = plt.subplot(gs[0, 0])
            orfAx = plt.subplot(gs[1, 0])
            orfReversedAx = plt.subplot(gs[2, 0])
            readsAx = readsAx or plt.subplot(gs[3, 0])
        else:
            gs = gridspec.GridSpec(2, 1, height_ratios=[1, 1])
            featureAx = plt.subplot(gs[0, 0])
            readsAx = readsAx or plt.subplot(gs[1, 0])
    else:
        if showOrfs:
            gs = gridspec.GridSpec(3, 1, height_ratios=[1, 1, 12])
            orfAx = plt.subplot(gs[0, 0])
            orfReversedAx = plt.subplot(gs[1, 0])
            readsAx = readsAx or plt.subplot(gs[2, 0])
        else:
            readsAx = readsAx or plt.subplot(111)

    # Make a deep copy of the title alignments. We're potentially going to
    # change the HSP scores, the X axis offsets, etc., and we don't want to
    # interfere with the data we were passed.
    titleAlignments = deepcopy(titlesAlignments[title])

    readsAlignments = titlesAlignments.readsAlignments
    subjectIsNucleotides = readsAlignments.params.subjectIsNucleotides
    sequence = readsAlignments.getSequence(title)

    if showOrfs and not subjectIsNucleotides:
        # We cannot show ORFs when displaying protein plots.
        showOrfs = False

    # Allow the class of titlesAlignments to adjust HSPs for plotting,
    # if it has a method for doing so.
    try:
        adjuster = readsAlignments.adjustHspsForPlotting
    except AttributeError:
        pass
    else:
        adjuster(titleAlignments)

    if rankScores:
        for rank, hsp in enumerate(sorted(titleAlignments.hsps()), start=1):
            hsp.score.score = rank

    if logLinearXAxis:
        readIntervals = ReadIntervals(titleAlignments.subjectLength)
        # Examine all HSPs so we can build an offset adjuster.
        for hsp in titleAlignments.hsps():
            readIntervals.add(hsp.readStartInSubject, hsp.readEndInSubject)
        # Now adjust offsets in all HSPs.
        offsetAdjuster = OffsetAdjuster(readIntervals, base=logBase)
        for hsp in titleAlignments.hsps():
            offsetAdjuster.adjustHSP(hsp)
        # A function for adjusting other offsets, below.
        adjustOffset = offsetAdjuster.adjustOffset
    else:
        adjustOffset = lambda x: x

    # It might be more efficient to only walk through all HSPs once and
    # compute these values all at once, but for now this is simple and clear.
    maxY = int(ceil(titleAlignments.bestHsp().score.score))
    minY = int(titleAlignments.worstHsp().score.score)
    maxX = max(hsp.readEndInSubject for hsp in titleAlignments.hsps())
    minX = min(hsp.readStartInSubject for hsp in titleAlignments.hsps())

    if xRange == 'subject':
        # We'll display a graph for the full subject range. Adjust X axis
        # min/max to make sure we cover at least zero to the sequence length.
        maxX = max(len(sequence), maxX)
        minX = min(0, minX)

    # Swap min & max Y values, if needed, as it's possible we are dealing
    # with LSPs but that the score adjuster made numerically greater values
    # for those that were small.
    if maxY < minY:
        (maxY, minY) = (minY, maxY)

    if logLinearXAxis:
        # Adjust minX and maxX if we have gaps at the subject start or end.
        gaps = list(readIntervals.walk())
        if gaps:
            # Check start of first gap:
            intervalType, (start, stop) = gaps[0]
            if intervalType == ReadIntervals.EMPTY:
                adjustedStart = adjustOffset(start)
                if adjustedStart < minX:
                    minX = adjustedStart
            # Check stop of last gap:
            intervalType, (start, stop) = gaps[-1]
            if intervalType == ReadIntervals.EMPTY:
                adjustedStop = adjustOffset(stop)
                if adjustedStop > maxX:
                    maxX = adjustedStop

    # We're all set up to start plotting the graph.

    # Add light grey vertical rectangles to show the logarithmic gaps. Add
    # these first so that reads will be plotted on top of them. Only draw
    # gaps that are more than SMALLEST_LOGGED_GAP_TO_DISPLAY pixels wide as
    # we could have millions of tiny gaps for a bacteria and drawing them
    # all will be slow and only serves to make the entire background grey.
    if logLinearXAxis and len(offsetAdjuster.adjustments()) < 100:
        for (intervalType, interval) in readIntervals.walk():
            if intervalType == ReadIntervals.EMPTY:
                adjustedStart = adjustOffset(interval[0])
                adjustedStop = adjustOffset(interval[1])
                width = adjustedStop - adjustedStart
                if width >= SMALLEST_LOGGED_GAP_TO_DISPLAY:
                    readsAx.axvspan(adjustedStart, adjustedStop,
                                    color='#f4f4f4')

    if colorQueryBases:
        # Color each query by its bases.
        xScale = 3
        yScale = 2
        baseImage = BaseImage(
            maxX - minX, maxY - minY + (1 if rankScores else 0),
            xScale, yScale)
        for alignment in titleAlignments:
            for hsp in alignment.hsps:
                y = hsp.score.score - minY
                # If the product of the subject and read frame values is +ve,
                # then they're either both +ve or both -ve, so we just use the
                # read as is. Otherwise, we need to reverse complement it.
                if hsp.frame['subject'] * hsp.frame['query'] > 0:
                    query = alignment.read.sequence
                else:
                    # One of the subject or query has negative sense.
                    query = alignment.read.reverseComplement().sequence
                readStartInSubject = hsp.readStartInSubject
                # There are 3 parts of the query string we need to
                # display. 1) the left part (if any) before the matched
                # part of the subject.  2) the matched part (which can
                # include gaps in the query and/or subject). 3) the right
                # part (if any) after the matched part.  For each part,
                # calculate the ranges in which we have to make the
                # comparison between subject and query.

                # NOTE: never use hsp['origHsp'].gaps to calculate the number
                # of gaps, as this number contains gaps in both subject and
                # query.

                # 1. Left part:
                leftRange = hsp.subjectStart - readStartInSubject

                # 2. Match, middle part:
                middleRange = len(hsp.query)

                # 3. Right part:
                # Using hsp.readEndInSubject - hsp.subjectEnd to calculate the
                # length of the right part leads to the part being too long.
                # The number of gaps needs to be subtracted to get the right
                # length.
                origQuery = hsp.query.upper()
                rightRange = (hsp.readEndInSubject - hsp.subjectEnd -
                              origQuery.count('-'))

                # 1. Left part.
                xOffset = readStartInSubject - minX
                queryOffset = 0
                for queryIndex in xrange(leftRange):
                    color = QUERY_COLORS.get(query[queryOffset + queryIndex],
                                             DEFAULT_BASE_COLOR)
                    baseImage.set(xOffset + queryIndex, y, color)

                # 2. Match part.
                xOffset = hsp.subjectStart - minX
                xIndex = 0
                queryOffset = hsp.subjectStart - hsp.readStartInSubject
                origSubject = hsp.subject
                for matchIndex in xrange(middleRange):
                    if origSubject[matchIndex] == '-':
                        # A gap in the subject was needed to match the query.
                        # In our graph we keep the subject the same even in the
                        # case where BLAST opened gaps in it, so we compensate
                        # for the gap in the subject by not showing this base
                        # of the query.
                        pass
                    else:
                        if origSubject[matchIndex] == origQuery[matchIndex]:
                            # The query matched the subject at this location.
                            # Matching bases are all colored in the same
                            # 'match' color.
                            color = QUERY_COLORS['match']
                        else:
                            if origQuery[matchIndex] == '-':
                                # A gap in the query. All query gaps get the
                                # same 'gap' color.
                                color = QUERY_COLORS['gap']
                            else:
                                # Query doesn't match subject (and is not a
                                # gap).
                                color = QUERY_COLORS.get(origQuery[matchIndex],
                                                         DEFAULT_BASE_COLOR)
                        baseImage.set(xOffset + xIndex, y, color)
                        xIndex += 1

                # 3. Right part.
                xOffset = hsp.subjectEnd - minX
                backQuery = query[-rightRange:].upper()
                for queryIndex in xrange(rightRange):
                    color = QUERY_COLORS.get(backQuery[queryIndex],
                                             DEFAULT_BASE_COLOR)
                    baseImage.set(xOffset + queryIndex, y, color)

        readsAx.imshow(baseImage.data, aspect='auto', origin='lower',
                       interpolation='nearest',
                       extent=[minX, maxX, minY, maxY])
    else:
        # Add horizontal lines for all the query sequences. These will be the
        # grey 'whiskers' in the plots once we (below) draw the matched part
        # on top of part of them.
        if addQueryLines:
            for hsp in titleAlignments.hsps():
                y = hsp.score.score
                line = Line2D([hsp.readStartInSubject, hsp.readEndInSubject],
                              [y, y], color='#aaaaaa')
                readsAx.add_line(line)

        # Add the horizontal BLAST alignment lines.

        # If an idList is given set things up to look up read colors.
        readColor = {}
        if idList:
            for color, reads in idList.iteritems():
                for read in reads:
                    if read in readColor:
                        raise ValueError('Read %s is specified multiple '
                                         'times in idList' % read)
                    else:
                        readColor[read] = color

        # Draw the matched region.
        for titleAlignment in titleAlignments:
            readId = titleAlignment.read.id
            for hsp in titleAlignment.hsps:
                y = hsp.score.score
                line = Line2D([hsp.subjectStart, hsp.subjectEnd], [y, y],
                              color=readColor.get(readId, 'blue'))
                readsAx.add_line(line)

    if showOrfs:
        orfs.addORFs(orfAx, sequence.seq, minX, maxX, adjustOffset)
        orfs.addReversedORFs(orfReversedAx,
                             sequence.reverse_complement().seq,
                             minX, maxX, adjustOffset)

    if showFeatures:
        if subjectIsNucleotides:
            featureAdder = NucleotideFeatureAdder()
        else:
            featureAdder = ProteinFeatureAdder()

        features = featureAdder.add(featureAx, title, minX, maxX,
                                    adjustOffset)

        # If there are features and there weren't too many of them, add
        # vertical feature lines to the reads and ORF axes.
        if features and not featureAdder.tooManyFeaturesToPlot:
            for feature in features:
                start = feature.start()
                end = feature.end()
                color = feature.color
                readsAx.axvline(x=start, color=color)
                readsAx.axvline(x=end, color='#cccccc')
                if showOrfs:
                    orfAx.axvline(x=start, color=color)
                    orfAx.axvline(x=end, color='#cccccc')
                    orfReversedAx.axvline(x=start, color=color)
                    orfReversedAx.axvline(x=end, color='#cccccc')
    else:
        features = None

    # We'll return some information we've gathered.
    result = {
        'adjustOffset': adjustOffset,
        'features': features,
        'minX': minX,
        'maxX': maxX,
        'minY': minY,
        'maxY': maxY,
    }

    # Allow the class of titlesAlignments to add to the plot, if it has a
    # method for doing so.
    try:
        adjuster = readsAlignments.adjustPlot
    except AttributeError:
        pass
    else:
        adjuster(readsAx)

    # Titles, axis, etc.
    if createFigure:
        readCount = titleAlignments.readCount()
        hspCount = titleAlignments.hspCount()
        figure.suptitle(
            '%s\nLength %d %s, %d read%s, %d HSP%s.' %
            (
                sequence.description,
                len(sequence), 'nt' if subjectIsNucleotides else 'aa',
                readCount, '' if readCount == 1 else 's',
                hspCount, '' if hspCount == 1 else 's'
            ),
            fontsize=20)

    # Add a title and y-axis label, but only if we made the reads axes.
    if createdReadsAx:
        readsAx.set_title('Read alignments', fontsize=20)
        ylabel = readsAlignments.params.scoreTitle
        if rankScores:
            ylabel += ' rank'
        plt.ylabel(ylabel, fontsize=17)

    # Set the x-axis limits.
    readsAx.set_xlim([minX - 1, maxX + 1])

    readsAx.set_ylim([0, maxY + 1])
    readsAx.grid()
    if createFigure:
        if showFigure:
            plt.show()
        if imageFile:
            figure.savefig(imageFile)
    stop = time()
    if not quiet:
        report('Graph generated in %.3f mins.' % ((stop - startTime) / 60.0))

    return result


def alignmentPanel(titlesAlignments, sortOn='maxScore', interactive=True,
                   outputDir=None, idList=False, equalizeXAxes=False,
                   xRange='subject', logLinearXAxis=False,
                   logBase=DEFAULT_LOG_LINEAR_X_AXIS_BASE, rankScores=False):
    """
    Produces a rectangular panel of graphs that each contain an alignment graph
    against a given sequence.

    @param titlesAlignments: A L{dark.titles.TitlesAlignments} instance.
    @param sortOn: The attribute to sort subplots on. Either "maxScore",
        "medianScore", "readCount", "length", or "title".
    @param interactive: If C{True}, we are interactive and should display the
        panel using figure.show etc.
    @param outputDir: If not None, specifies a directory to write an HTML
        summary to. If the directory does not exist it will be created.
    @param idList: a dictionary. Keys are colors and values are lists of read
        ids that should be colored using that color.
    @param equalizeXAxes: if C{True}, adjust the X axis on each alignment plot
        to be the same.
    @param xRange: set to either 'subject' or 'reads' to indicate the range of
        the X axis.
    @param logLinearXAxis: if C{True}, convert read offsets so that empty
        regions in the plots we're preparing will only be as wide as their
        logged actual values.
    @param logBase: The base of the logarithm to use if logLinearXAxis is
        C{True}.
    @param: rankScores: If C{True}, change the scores for the reads for each
        title to be their rank (worst to best).
    """

    assert xRange in ('subject', 'reads'), (
        'xRange must be either "subject" or "reads".')

    if not (interactive or outputDir):
        raise ValueError('Either interactive or outputDir must be True')

    start = time()
    titles = titlesAlignments.sortTitles(sortOn)
    cols = 5
    rows = int(len(titles) / cols) + (0 if len(titles) % cols == 0 else 1)
    figure, ax = plt.subplots(rows, cols, squeeze=False)
    report('Plotting %d titles in %dx%d grid, sorted on %s' %
           (len(titles), rows, cols, sortOn))
    allGraphInfo = {}

    if outputDir:
        if os.access(outputDir, os.F_OK):
            # outputDir exists. Check it's a directory.
            mode = os.stat(outputDir).st_mode
            assert S_ISDIR(mode), "%r is not a directory." % outputDir
        else:
            os.mkdir(outputDir)
        htmlOutput = AlignmentPanelHTML(outputDir, titlesAlignments)

    coords = dimensionalIterator((rows, cols))

    for i, title in enumerate(titles):
        titleAlignments = titlesAlignments[title]
        row, col = coords.next()
        print '%d: %s %s' % (i, title, NCBISequenceLinkURL(title, ''))
        if interactive:
            graphInfo = alignmentGraph(
                titlesAlignments, title, addQueryLines=True,
                showFeatures=False, rankScores=rankScores,
                logLinearXAxis=logLinearXAxis, logBase=logBase,
                colorQueryBases=False, createFigure=False, showFigure=False,
                readsAx=ax[row][col], quiet=True, idList=idList, xRange=xRange,
                showOrfs=False)

        if outputDir:
            imageBasename = '%d.png' % i
            imageFile = '%s/%s' % (outputDir, imageBasename)
            graphInfo = alignmentGraph(
                titlesAlignments, title, addQueryLines=True, showFeatures=True,
                rankScores=rankScores, logLinearXAxis=logLinearXAxis,
                logBase=logBase, colorQueryBases=False, showFigure=False,
                imageFile=imageFile, quiet=True, idList=idList, xRange=xRange,
                showOrfs=True)

            # Close the image plot, otherwise it will be displayed when we
            # call plt.show below.
            plt.close()
            htmlOutput.addImage(imageBasename, title, graphInfo)

        allGraphInfo[title] = graphInfo
        readCount = titleAlignments.readCount()
        hspCount = titleAlignments.hspCount()
        plotTitle = ('%d: %s\nLength %d, %d read%s, %d HSP%s.' % (
            i, title.split(' ', 1)[1][:40],
            titleAlignments.subjectLength,
            readCount, '' if readCount == 1 else 's',
            hspCount, '' if hspCount == 1 else 's'))

        if hspCount:
            if rankScores:
                plotTitle += '\nY axis is ranked score'
            else:
                plotTitle += '\nmax %.2f, median %.2f' % (
                    titleAlignments.bestHsp().score.score,
                    titleAlignments.medianScore())

        ax[row][col].set_title(plotTitle, fontsize=10)

    maxX = max(graphInfo['maxX'] for graphInfo in allGraphInfo.itervalues())
    minX = min(graphInfo['minX'] for graphInfo in allGraphInfo.itervalues())
    maxY = max(graphInfo['maxY'] for graphInfo in allGraphInfo.itervalues())
    minY = min(graphInfo['minY'] for graphInfo in allGraphInfo.itervalues())

    # Post-process graphs to adjust axes, etc.

    coords = dimensionalIterator((rows, cols))
    for title in titles:
        titleAlignments = titlesAlignments[title]
        row, col = coords.next()
        a = ax[row][col]
        a.set_ylim([0, maxY + 1])
        if equalizeXAxes:
            a.set_xlim([minX, maxX])
        a.set_yticks([])
        a.set_xticks([])

        if xRange == 'subject' and minX < 0:
            # Add a vertical line at x=0 so we can see the 'whiskers' of
            # reads that extend to the left of the sequence we're aligning
            # against.
            a.axvline(x=0, color='#cccccc')

        # Add a line on the right of each sub-plot so we can see where the
        # sequence ends (as all panel graphs have the same width and we
        # otherwise couldn't tell).
        sequenceLen = titleAlignments.subjectLength
        if logLinearXAxis:
            sequenceLen = allGraphInfo[title]['adjustOffset'](sequenceLen)
        a.axvline(x=sequenceLen, color='#cccccc')

    # Hide the final panel graphs (if any) that have no content. We do this
    # because the panel is a rectangular grid and some of the plots at the
    # end of the last row may be unused.
    for row, col in coords:
        ax[row][col].axis('off')

    # plt.subplots_adjust(left=0.01, bottom=0.01, right=0.99, top=0.93,
    # wspace=0.1, hspace=None)
    plt.subplots_adjust(hspace=0.4)
    figure.suptitle('X: %d to %d, Y (%s): %d to %d' %
                    (minX, maxX,
                     titlesAlignments.readsAlignments.params.scoreTitle,
                     int(minY), int(maxY)), fontsize=20)
    figure.set_size_inches(5 * cols, 3 * rows, forward=True)
    if outputDir:
        panelFilename = 'alignment-panel.png'
        figure.savefig('%s/%s' % (outputDir, panelFilename))
        htmlOutput.close(panelFilename)
    if interactive:
        figure.show()
    stop = time()
    report('Alignment panel generated in %.3f mins.' % ((stop - start) / 60.0))


def scoreGraph(titlesAlignments, find=None, showTitles=False, figureWidth=5,
               figureHeight=5):
    """
    NOTE: This function has probably bit rotted (but only a little).

    Produce a rectangular panel of graphs, each of which shows sorted scores
    for a title. Matches against a certain sequence title, as determined by
    C{find}, (see below) are highlighted.

    @param find: A function that can be passed a sequence title. If the
        function returns C{True} a red dot is put into the graph at that point
        to highlight the match.
    @param showTitles: If C{True} display read sequence names. The panel tends
        to look terrible when titles are displayed. If C{False}, show no title.
    @param figureWidth: The C{float} width of the figure, in inches.
    @param figureHeight: The C{float} height of the figure, in inches.
    """
    maxScore = None
    maxHsps = 0
    cols = 5
    rows = int(len(titlesAlignments) / cols) + (
        0 if len(titlesAlignments) % cols == 0 else 1)
    f, ax = plt.subplots(rows, cols)
    coords = dimensionalIterator((rows, cols))

    for title in titlesAlignments:
        titleAlignments = titlesAlignments[title]
        row, col = coords.next()
        hspCount = titleAlignments.hspCount()
        if hspCount > maxHsps:
            maxHsps = hspCount
        scores = []
        highlightX = []
        highlightY = []
        for x, titleAlignment in enumerate(titleAlignments):
            score = titleAlignment.hsps[0].score.score
            scores.append(score)
            if find and find(titleAlignment.subjectTitle):
                highlightX.append(x)
                highlightY.append(score)
        a = ax[row][col]
        if scores:
            max_ = max(scores)
            if maxScore is None or max_ > maxScore:
                maxScore = max_
            x = np.arange(0, len(scores))
            a.plot(x, scores)
        if highlightX:
            a.plot(highlightX, highlightY, 'ro')
        if showTitles:
            a.set_title('%s' % title, fontsize=10)

    # Adjust all plots to have the same dimensions.
    coords = dimensionalIterator((rows, cols))
    for _ in xrange(len(titlesAlignments)):
        row, col = coords.next()
        a = ax[row][col]
        a.axis([0, maxHsps, 0, maxScore])
        # a.set_yscale('log')
        a.set_yticks([])
        a.set_xticks([])

    # Hide the final panel graphs (if any) that have no content. We do this
    # because the panel is a rectangular grid and some of the plots at the
    # end of the last row may be unused.
    for row, col in coords:
        ax[row][col].axis('off')

    plt.subplots_adjust(left=0.01, bottom=0.01, right=0.99, top=0.93,
                        wspace=0.1, hspace=None)
    f.suptitle('max HSPs %d, max score %f' % (maxHsps, maxScore))
    f.set_size_inches(figureWidth, figureHeight, forward=True)
    # f.savefig('scores.png')
    plt.show()


def scatterAlign(seq1, seq2, window=7):
    """
    Visually align two sequences.
    """
    d1 = defaultdict(list)
    d2 = defaultdict(list)
    for (seq, section_dict) in [(seq1, d1), (seq2, d2)]:
        for i in range(len(seq) - window):
            section = seq[i:i + window]
            section_dict[section].append(i)
    matches = set(d1).intersection(d2)
    print '%i unique matches' % len(matches)
    x = []
    y = []
    for section in matches:
        for i in d1[section]:
            for j in d2[section]:
                x.append(i)
                y.append(j)
    # plt.cla()  # clear any prior graph
    plt.gray()
    plt.scatter(x, y)
    plt.xlim(0, len(seq1) - window)
    plt.ylim(0, len(seq2) - window)
    plt.xlabel('length %i bp' % (len(seq1)))
    plt.ylabel('length %i bp' % (len(seq2)))
    plt.title('Dot plot using window size %i\n(allowing no mis-matches)' %
              window)
    plt.show()
=======
import os
from copy import deepcopy
from stat import S_ISDIR
from math import ceil
from collections import defaultdict
from time import ctime, time
import matplotlib.pyplot as plt
from matplotlib.lines import Line2D
from matplotlib import gridspec
import numpy as np

from dark.baseimage import BaseImage
from dark.dimension import dimensionalIterator
from dark.html import AlignmentPanelHTML, NCBISequenceLinkURL
from dark.intervals import ReadIntervals
from dark.features import ProteinFeatureAdder, NucleotideFeatureAdder
from dark import orfs
from dark.intervals import OffsetAdjuster


QUERY_COLORS = {
    'A': (1.0, 0.0, 0.0),  # Red.
    'C': (0.0, 0.0, 1.0),  # Blue.
    'G': (0.0, 1.0, 0.0),  # Green.
    'N': (1.0, 0.0, 1.0),  # Purple.
    'T': (1.0, 0.8, 0.0),  # Orange.
    'gap': (0.2, 0.2, 0.2),  # Almost black.
    'match': (0.9, 0.9, 0.9),  # Almost white.
    '*': (0.9, 0.9, 0.9),  # Almost white.
}

DEFAULT_BASE_COLOR = (0.5, 0.5, 0.5)  # Grey

# If we're making a plot that has a log-linear X axis, don't show
# background light grey rectangles for any gap whose (logged) width is less
# than SMALLEST_LOGGED_GAP_TO_DISPLAY.
SMALLEST_LOGGED_GAP_TO_DISPLAY = 20

# Y (Score) axis extra spacing above the best read match. The score of the
# best read HSP will be multiplied by this value, the result converted to
# an int, and then used as the upper bound on the Y axis. Adding 1% seems
# to be a good heuristic.
Y_AXIS_UPPER_PADDING = 1.01

# The default base of the logarithm to use when logLinearXAxis is used to
# produce an alignment graph.
DEFAULT_LOG_LINEAR_X_AXIS_BASE = 1.1


def report(msg):
    print '%s: %s' % (ctime(time()), msg)


def alignmentGraph(titlesAlignments, title, addQueryLines=True,
                   showFeatures=True, logLinearXAxis=False,
                   logBase=DEFAULT_LOG_LINEAR_X_AXIS_BASE, rankScores=False,
                   colorQueryBases=False, createFigure=True, showFigure=True,
                   readsAx=None, imageFile=None, quiet=False, idList=False,
                   xRange='subject', showOrfs=True):
    """
    Align a set of matching reads against a BLAST hit.

    @param titlesAlignments: A L{dark.titles.TitlesAlignments} instance.
    @param title: A C{str} sequence title that was hit by BLAST. We plot the
        reads that hit this title.
    @param addQueryLines: if C{True}, draw query lines in full (these will then
        be partly overdrawn by the HSP match against the subject). These are
        the 'whiskers' that potentially protrude from each side of a query.
    @param showFeatures: if C{True}, look online for features of the subject
        sequence (given by hitId).
    @param logLinearXAxis: if C{True}, convert read offsets so that empty
        regions in the plot we're preparing will only be as wide as their
        logged actual values.
    @param logBase: The base of the logarithm to use if logLinearXAxis is
        C{True}.
    @param: rankScores: If C{True}, change the e-values and bit scores for the
        reads for each title to be their rank (worst to best).
    @param colorQueryBases: if C{True}, color each base of a query string. If
        C{True}, then addQueryLines is meaningless since the whole query is
        shown colored.
    @param createFigure: If C{True}, create a figure and give it a title.
    @param showFigure: If C{True}, show the created figure. Set this to
        C{False} if you're creating a panel of figures or just want to save an
        image (with C{imageFile}).
    @param readsAx: If not None, use this as the subplot for displaying reads.
    @param imageFile: If not None, specifies a filename to write the image to.
    @param quiet: If C{True}, don't print progress / timing output.
    @param idList: a dictionary. The keys is a color and the values is a list
        of read identifiers that should be colored in the respective color.
    @param xRange: set to either 'subject' or 'reads' to indicate the range of
        the X axis.
    @param showOrfs: If C{True}, open reading frames will be displayed.
    """

    startTime = time()

    assert xRange in ('subject', 'reads'), (
        'xRange must be either "subject" or "reads".')

    if createFigure:
        width = 20
        figure = plt.figure(figsize=(width, 20))

    createdReadsAx = readsAx is None

    if showFeatures:
        if showOrfs:
            gs = gridspec.GridSpec(4, 1, height_ratios=[3, 1, 1, 12])
            featureAx = plt.subplot(gs[0, 0])
            orfAx = plt.subplot(gs[1, 0])
            orfReversedAx = plt.subplot(gs[2, 0])
            readsAx = readsAx or plt.subplot(gs[3, 0])
        else:
            gs = gridspec.GridSpec(2, 1, height_ratios=[1, 1])
            featureAx = plt.subplot(gs[0, 0])
            readsAx = readsAx or plt.subplot(gs[1, 0])
    else:
        if showOrfs:
            gs = gridspec.GridSpec(3, 1, height_ratios=[1, 1, 12])
            orfAx = plt.subplot(gs[0, 0])
            orfReversedAx = plt.subplot(gs[1, 0])
            readsAx = readsAx or plt.subplot(gs[2, 0])
        else:
            readsAx = readsAx or plt.subplot(111)

    # Make a deep copy of the title alignments. We're potentially going to
    # change the HSP scores, the X axis offsets, etc., and we don't want to
    # interfere with the data we were passed.
    titleAlignments = deepcopy(titlesAlignments[title])

    readsAlignments = titlesAlignments.readsAlignments
    subjectIsNucleotides = readsAlignments.params.subjectIsNucleotides
    sequence = readsAlignments.getSequence(title)

    if showOrfs and not subjectIsNucleotides:
        # We cannot show ORFs when displaying protein plots.
        showOrfs = False

    # Allow the class of titlesAlignments to adjust HSPs for plotting,
    # if it has a method for doing so.
    try:
        adjuster = readsAlignments.adjustHspsForPlotting
    except AttributeError:
        pass
    else:
        adjuster(titleAlignments)

    if rankScores:
        for rank, hsp in enumerate(sorted(titleAlignments.hsps()), start=1):
            hsp.score.score = rank

    if logLinearXAxis:
        readIntervals = ReadIntervals(titleAlignments.subjectLength)
        # Examine all HSPs so we can build an offset adjuster.
        for hsp in titleAlignments.hsps():
            readIntervals.add(hsp.readStartInSubject, hsp.readEndInSubject)
        # Now adjust offsets in all HSPs.
        offsetAdjuster = OffsetAdjuster(readIntervals, base=logBase)
        for hsp in titleAlignments.hsps():
            offsetAdjuster.adjustHSP(hsp)
        # A function for adjusting other offsets, below.
        adjustOffset = offsetAdjuster.adjustOffset
    else:
        adjustOffset = lambda x: x

    # It might be more efficient to only walk through all HSPs once and
    # compute these values all at once, but for now this is simple and clear.
    maxY = int(ceil(titleAlignments.bestHsp().score.score))
    minY = int(titleAlignments.worstHsp().score.score)
    maxX = max(hsp.readEndInSubject for hsp in titleAlignments.hsps())
    minX = min(hsp.readStartInSubject for hsp in titleAlignments.hsps())

    if xRange == 'subject':
        # We'll display a graph for the full subject range. Adjust X axis
        # min/max to make sure we cover at least zero to the sequence length.
        maxX = max(len(sequence), maxX)
        minX = min(0, minX)

    # Swap min & max Y values, if needed, as it's possible we are dealing
    # with LSPs but that the score adjuster made numerically greater values
    # for those that were small.
    if maxY < minY:
        (maxY, minY) = (minY, maxY)

    if logLinearXAxis:
        # Adjust minX and maxX if we have gaps at the subject start or end.
        gaps = list(readIntervals.walk())
        if gaps:
            # Check start of first gap:
            intervalType, (start, stop) = gaps[0]
            if intervalType == ReadIntervals.EMPTY:
                adjustedStart = adjustOffset(start)
                if adjustedStart < minX:
                    minX = adjustedStart
            # Check stop of last gap:
            intervalType, (start, stop) = gaps[-1]
            if intervalType == ReadIntervals.EMPTY:
                adjustedStop = adjustOffset(stop)
                if adjustedStop > maxX:
                    maxX = adjustedStop

    # We're all set up to start plotting the graph.

    # Add light grey vertical rectangles to show the logarithmic gaps. Add
    # these first so that reads will be plotted on top of them. Only draw
    # gaps that are more than SMALLEST_LOGGED_GAP_TO_DISPLAY pixels wide as
    # we could have millions of tiny gaps for a bacteria and drawing them
    # all will be slow and only serves to make the entire background grey.
    if logLinearXAxis and len(offsetAdjuster.adjustments()) < 100:
        for (intervalType, interval) in readIntervals.walk():
            if intervalType == ReadIntervals.EMPTY:
                adjustedStart = adjustOffset(interval[0])
                adjustedStop = adjustOffset(interval[1])
                width = adjustedStop - adjustedStart
                if width >= SMALLEST_LOGGED_GAP_TO_DISPLAY:
                    readsAx.axvspan(adjustedStart, adjustedStop,
                                    color='#f4f4f4')

    if colorQueryBases:
        # Color each query by its bases.
        xScale = 3
        yScale = 2
        baseImage = BaseImage(
            maxX - minX, maxY - minY + (1 if rankScores else 0),
            xScale, yScale)
        for alignment in titleAlignments:
            for hsp in alignment.hsps:
                y = hsp.score.score - minY
                # If the product of the subject and read frame values is +ve,
                # then they're either both +ve or both -ve, so we just use the
                # read as is. Otherwise, we need to reverse complement it.
                if hsp.frame['subject'] * hsp.frame['query'] > 0:
                    query = alignment.read.sequence
                else:
                    # One of the subject or query has negative sense.
                    query = alignment.read.reverseComplement().sequence
                readStartInSubject = hsp.readStartInSubject
                # There are 3 parts of the query string we need to
                # display. 1) the left part (if any) before the matched
                # part of the subject.  2) the matched part (which can
                # include gaps in the query and/or subject). 3) the right
                # part (if any) after the matched part.  For each part,
                # calculate the ranges in which we have to make the
                # comparison between subject and query.

                # NOTE: never use hsp['origHsp'].gaps to calculate the number
                # of gaps, as this number contains gaps in both subject and
                # query.

                # 1. Left part:
                leftRange = hsp.subjectStart - readStartInSubject

                # 2. Match, middle part:
                middleRange = len(hsp.query)

                # 3. Right part:
                # Using hsp.readEndInSubject - hsp.subjectEnd to calculate the
                # length of the right part leads to the part being too long.
                # The number of gaps needs to be subtracted to get the right
                # length.
                origQuery = hsp.query.upper()
                rightRange = (hsp.readEndInSubject - hsp.subjectEnd -
                              origQuery.count('-'))

                # 1. Left part.
                xOffset = readStartInSubject - minX
                queryOffset = 0
                for queryIndex in xrange(leftRange):
                    color = QUERY_COLORS.get(query[queryOffset + queryIndex],
                                             DEFAULT_BASE_COLOR)
                    baseImage.set(xOffset + queryIndex, y, color)

                # 2. Match part.
                xOffset = hsp.subjectStart - minX
                xIndex = 0
                queryOffset = hsp.subjectStart - hsp.readStartInSubject
                origSubject = hsp.subject
                for matchIndex in xrange(middleRange):
                    if origSubject[matchIndex] == '-':
                        # A gap in the subject was needed to match the query.
                        # In our graph we keep the subject the same even in the
                        # case where BLAST opened gaps in it, so we compensate
                        # for the gap in the subject by not showing this base
                        # of the query.
                        pass
                    else:
                        if origSubject[matchIndex] == origQuery[matchIndex]:
                            # The query matched the subject at this location.
                            # Matching bases are all colored in the same
                            # 'match' color.
                            color = QUERY_COLORS['match']
                        else:
                            if origQuery[matchIndex] == '-':
                                # A gap in the query. All query gaps get the
                                # same 'gap' color.
                                color = QUERY_COLORS['gap']
                            else:
                                # Query doesn't match subject (and is not a
                                # gap).
                                color = QUERY_COLORS.get(origQuery[matchIndex],
                                                         DEFAULT_BASE_COLOR)
                        baseImage.set(xOffset + xIndex, y, color)
                        xIndex += 1

                # 3. Right part.
                xOffset = hsp.subjectEnd - minX
                backQuery = query[-rightRange:].upper()
                for queryIndex in xrange(rightRange):
                    color = QUERY_COLORS.get(backQuery[queryIndex],
                                             DEFAULT_BASE_COLOR)
                    baseImage.set(xOffset + queryIndex, y, color)

        readsAx.imshow(baseImage.data, aspect='auto', origin='lower',
                       interpolation='nearest',
                       extent=[minX, maxX, minY, maxY])
    else:
        # Add horizontal lines for all the query sequences. These will be the
        # grey 'whiskers' in the plots once we (below) draw the matched part
        # on top of part of them.
        if addQueryLines:
            for hsp in titleAlignments.hsps():
                y = hsp.score.score
                line = Line2D([hsp.readStartInSubject, hsp.readEndInSubject],
                              [y, y], color='#aaaaaa')
                readsAx.add_line(line)

        # Add the horizontal BLAST alignment lines.

        # If an idList is given set things up to look up read colors.
        readColor = {}
        if idList:
            for color, reads in idList.iteritems():
                for read in reads:
                    if read in readColor:
                        raise ValueError('Read %s is specified multiple '
                                         'times in idList' % read)
                    else:
                        readColor[read] = color

        # Draw the matched region.
        for titleAlignment in titleAlignments:
            readId = titleAlignment.read.id
            for hsp in titleAlignment.hsps:
                y = hsp.score.score
                line = Line2D([hsp.subjectStart, hsp.subjectEnd], [y, y],
                              color=readColor.get(readId, 'blue'))
                readsAx.add_line(line)

    if showOrfs:
        orfs.addORFs(orfAx, sequence.seq, minX, maxX, adjustOffset)
        orfs.addReversedORFs(orfReversedAx,
                             sequence.reverse_complement().seq,
                             minX, maxX, adjustOffset)

    if showFeatures:
        if subjectIsNucleotides:
            featureAdder = NucleotideFeatureAdder()
        else:
            featureAdder = ProteinFeatureAdder()

        features = featureAdder.add(featureAx, title, minX, maxX,
                                    adjustOffset)

        # If there are features and there weren't too many of them, add
        # vertical feature lines to the reads and ORF axes.
        if features and not featureAdder.tooManyFeaturesToPlot:
            for feature in features:
                start = feature.start()
                end = feature.end()
                color = feature.color
                readsAx.axvline(x=start, color=color)
                readsAx.axvline(x=end, color='#cccccc')
                if showOrfs:
                    orfAx.axvline(x=start, color=color)
                    orfAx.axvline(x=end, color='#cccccc')
                    orfReversedAx.axvline(x=start, color=color)
                    orfReversedAx.axvline(x=end, color='#cccccc')
    else:
        features = None

    # We'll return some information we've gathered.
    result = {
        'adjustOffset': adjustOffset,
        'features': features,
        'minX': minX,
        'maxX': maxX,
        'minY': minY,
        'maxY': maxY,
    }

    # Allow the class of titlesAlignments to add to the plot, if it has a
    # method for doing so.
    try:
        adjuster = readsAlignments.adjustPlot
    except AttributeError:
        pass
    else:
        adjuster(readsAx)

    # Titles, axis, etc.
    if createFigure:
        readCount = titleAlignments.readCount()
        hspCount = titleAlignments.hspCount()
        figure.suptitle(
            '%s\nLength %d %s, %d read%s, %d HSP%s.' %
            (
                sequence.description,
                len(sequence), 'nt' if subjectIsNucleotides else 'aa',
                readCount, '' if readCount == 1 else 's',
                hspCount, '' if hspCount == 1 else 's'
            ),
            fontsize=20)

    # Add a title and y-axis label, but only if we made the reads axes.
    if createdReadsAx:
        readsAx.set_title('Read alignments', fontsize=20)
        ylabel = readsAlignments.params.scoreTitle
        if rankScores:
            ylabel += ' rank'
        plt.ylabel(ylabel, fontsize=17)

    # Set the x-axis limits.
    readsAx.set_xlim([minX - 1, maxX + 1])

    readsAx.set_ylim([0, int(maxY * Y_AXIS_UPPER_PADDING)])
    readsAx.grid()
    if createFigure:
        if showFigure:
            plt.show()
        if imageFile:
            figure.savefig(imageFile)
    stop = time()
    if not quiet:
        report('Graph generated in %.3f mins.' % ((stop - startTime) / 60.0))

    return result


def alignmentPanel(titlesAlignments, sortOn='maxScore', interactive=True,
                   outputDir=None, idList=False, equalizeXAxes=False,
                   xRange='subject', logLinearXAxis=False,
                   logBase=DEFAULT_LOG_LINEAR_X_AXIS_BASE, rankScores=False):
    """
    Produces a rectangular panel of graphs that each contain an alignment graph
    against a given sequence.

    @param titlesAlignments: A L{dark.titles.TitlesAlignments} instance.
    @param sortOn: The attribute to sort subplots on. Either "maxScore",
        "medianScore", "readCount", "length", or "title".
    @param interactive: If C{True}, we are interactive and should display the
        panel using figure.show etc.
    @param outputDir: If not None, specifies a directory to write an HTML
        summary to. If the directory does not exist it will be created.
    @param idList: a dictionary. Keys are colors and values are lists of read
        ids that should be colored using that color.
    @param equalizeXAxes: if C{True}, adjust the X axis on each alignment plot
        to be the same.
    @param xRange: set to either 'subject' or 'reads' to indicate the range of
        the X axis.
    @param logLinearXAxis: if C{True}, convert read offsets so that empty
        regions in the plots we're preparing will only be as wide as their
        logged actual values.
    @param logBase: The base of the logarithm to use if logLinearXAxis is
        C{True}.
    @param: rankScores: If C{True}, change the scores for the reads for each
        title to be their rank (worst to best).
    """

    assert xRange in ('subject', 'reads'), (
        'xRange must be either "subject" or "reads".')

    if not (interactive or outputDir):
        raise ValueError('Either interactive or outputDir must be True')

    start = time()
    titles = titlesAlignments.sortTitles(sortOn)
    cols = 5
    rows = int(len(titles) / cols) + (0 if len(titles) % cols == 0 else 1)
    figure, ax = plt.subplots(rows, cols, squeeze=False)
    report('Plotting %d titles in %dx%d grid, sorted on %s' %
           (len(titles), rows, cols, sortOn))
    allGraphInfo = {}

    if outputDir:
        if os.access(outputDir, os.F_OK):
            # outputDir exists. Check it's a directory.
            mode = os.stat(outputDir).st_mode
            assert S_ISDIR(mode), "%r is not a directory." % outputDir
        else:
            os.mkdir(outputDir)
        htmlOutput = AlignmentPanelHTML(outputDir, titlesAlignments)

    coords = dimensionalIterator((rows, cols))

    for i, title in enumerate(titles):
        titleAlignments = titlesAlignments[title]
        row, col = coords.next()
        print '%d: %s %s' % (i, title, NCBISequenceLinkURL(title, ''))
        if interactive:
            graphInfo = alignmentGraph(
                titlesAlignments, title, addQueryLines=True,
                showFeatures=False, rankScores=rankScores,
                logLinearXAxis=logLinearXAxis, logBase=logBase,
                colorQueryBases=False, createFigure=False, showFigure=False,
                readsAx=ax[row][col], quiet=True, idList=idList, xRange=xRange,
                showOrfs=False)

        if outputDir:
            imageBasename = '%d.png' % i
            imageFile = '%s/%s' % (outputDir, imageBasename)
            graphInfo = alignmentGraph(
                titlesAlignments, title, addQueryLines=True, showFeatures=True,
                rankScores=rankScores, logLinearXAxis=logLinearXAxis,
                logBase=logBase, colorQueryBases=False, showFigure=False,
                imageFile=imageFile, quiet=True, idList=idList, xRange=xRange,
                showOrfs=True)

            # Close the image plot, otherwise it will be displayed when we
            # call plt.show below.
            plt.close()
            htmlOutput.addImage(imageBasename, title, graphInfo)

        allGraphInfo[title] = graphInfo
        readCount = titleAlignments.readCount()
        hspCount = titleAlignments.hspCount()
        plotTitle = ('%d: %s\nLength %d, %d read%s, %d HSP%s.' % (
            i, title.split(' ', 1)[1][:40],
            titleAlignments.subjectLength,
            readCount, '' if readCount == 1 else 's',
            hspCount, '' if hspCount == 1 else 's'))

        if hspCount:
            if rankScores:
                plotTitle += '\nY axis is ranked score'
            else:
                plotTitle += '\nmax %.2f, median %.2f' % (
                    titleAlignments.bestHsp().score.score,
                    titleAlignments.medianScore())

        ax[row][col].set_title(plotTitle, fontsize=10)

    maxX = max(graphInfo['maxX'] for graphInfo in allGraphInfo.itervalues())
    minX = min(graphInfo['minX'] for graphInfo in allGraphInfo.itervalues())
    maxY = max(graphInfo['maxY'] for graphInfo in allGraphInfo.itervalues())
    minY = min(graphInfo['minY'] for graphInfo in allGraphInfo.itervalues())

    # Post-process graphs to adjust axes, etc.

    coords = dimensionalIterator((rows, cols))
    for title in titles:
        titleAlignments = titlesAlignments[title]
        row, col = coords.next()
        a = ax[row][col]
        a.set_ylim([0, int(maxY * Y_AXIS_UPPER_PADDING)])
        if equalizeXAxes:
            a.set_xlim([minX, maxX])
        a.set_yticks([])
        a.set_xticks([])

        if xRange == 'subject' and minX < 0:
            # Add a vertical line at x=0 so we can see the 'whiskers' of
            # reads that extend to the left of the sequence we're aligning
            # against.
            a.axvline(x=0, color='#cccccc')

        # Add a line on the right of each sub-plot so we can see where the
        # sequence ends (as all panel graphs have the same width and we
        # otherwise couldn't tell).
        sequenceLen = titleAlignments.subjectLength
        if logLinearXAxis:
            sequenceLen = allGraphInfo[title]['adjustOffset'](sequenceLen)
        a.axvline(x=sequenceLen, color='#cccccc')

    # Hide the final panel graphs (if any) that have no content. We do this
    # because the panel is a rectangular grid and some of the plots at the
    # end of the last row may be unused.
    for row, col in coords:
        ax[row][col].axis('off')

    # plt.subplots_adjust(left=0.01, bottom=0.01, right=0.99, top=0.93,
    # wspace=0.1, hspace=None)
    plt.subplots_adjust(hspace=0.4)
    figure.suptitle('X: %d to %d, Y (%s): %d to %d' %
                    (minX, maxX,
                     titlesAlignments.readsAlignments.params.scoreTitle,
                     int(minY), int(maxY)), fontsize=20)
    figure.set_size_inches(5 * cols, 3 * rows, forward=True)
    if outputDir:
        panelFilename = 'alignment-panel.png'
        figure.savefig('%s/%s' % (outputDir, panelFilename))
        htmlOutput.close(panelFilename)
    if interactive:
        figure.show()
    stop = time()
    report('Alignment panel generated in %.3f mins.' % ((stop - start) / 60.0))


def scoreGraph(titlesAlignments, find=None, showTitles=False, figureWidth=5,
               figureHeight=5):
    """
    NOTE: This function has probably bit rotted (but only a little).

    Produce a rectangular panel of graphs, each of which shows sorted scores
    for a title. Matches against a certain sequence title, as determined by
    C{find}, (see below) are highlighted.

    @param find: A function that can be passed a sequence title. If the
        function returns C{True} a red dot is put into the graph at that point
        to highlight the match.
    @param showTitles: If C{True} display read sequence names. The panel tends
        to look terrible when titles are displayed. If C{False}, show no title.
    @param figureWidth: The C{float} width of the figure, in inches.
    @param figureHeight: The C{float} height of the figure, in inches.
    """
    maxScore = None
    maxHsps = 0
    cols = 5
    rows = int(len(titlesAlignments) / cols) + (
        0 if len(titlesAlignments) % cols == 0 else 1)
    f, ax = plt.subplots(rows, cols)
    coords = dimensionalIterator((rows, cols))

    for title in titlesAlignments:
        titleAlignments = titlesAlignments[title]
        row, col = coords.next()
        hspCount = titleAlignments.hspCount()
        if hspCount > maxHsps:
            maxHsps = hspCount
        scores = []
        highlightX = []
        highlightY = []
        for x, titleAlignment in enumerate(titleAlignments):
            score = titleAlignment.hsps[0].score.score
            scores.append(score)
            if find and find(titleAlignment.subjectTitle):
                highlightX.append(x)
                highlightY.append(score)
        a = ax[row][col]
        if scores:
            max_ = max(scores)
            if maxScore is None or max_ > maxScore:
                maxScore = max_
            x = np.arange(0, len(scores))
            a.plot(x, scores)
        if highlightX:
            a.plot(highlightX, highlightY, 'ro')
        if showTitles:
            a.set_title('%s' % title, fontsize=10)

    # Adjust all plots to have the same dimensions.
    coords = dimensionalIterator((rows, cols))
    for _ in xrange(len(titlesAlignments)):
        row, col = coords.next()
        a = ax[row][col]
        a.axis([0, maxHsps, 0, maxScore])
        # a.set_yscale('log')
        a.set_yticks([])
        a.set_xticks([])

    # Hide the final panel graphs (if any) that have no content. We do this
    # because the panel is a rectangular grid and some of the plots at the
    # end of the last row may be unused.
    for row, col in coords:
        ax[row][col].axis('off')

    plt.subplots_adjust(left=0.01, bottom=0.01, right=0.99, top=0.93,
                        wspace=0.1, hspace=None)
    f.suptitle('max HSPs %d, max score %f' % (maxHsps, maxScore))
    f.set_size_inches(figureWidth, figureHeight, forward=True)
    # f.savefig('scores.png')
    plt.show()


def scatterAlign(seq1, seq2, window=7):
    """
    Visually align two sequences.
    """
    d1 = defaultdict(list)
    d2 = defaultdict(list)
    for (seq, section_dict) in [(seq1, d1), (seq2, d2)]:
        for i in range(len(seq) - window):
            section = seq[i:i + window]
            section_dict[section].append(i)
    matches = set(d1).intersection(d2)
    print '%i unique matches' % len(matches)
    x = []
    y = []
    for section in matches:
        for i in d1[section]:
            for j in d2[section]:
                x.append(i)
                y.append(j)
    # plt.cla()  # clear any prior graph
    plt.gray()
    plt.scatter(x, y)
    plt.xlim(0, len(seq1) - window)
    plt.ylim(0, len(seq2) - window)
    plt.xlabel('length %i bp' % (len(seq1)))
    plt.ylabel('length %i bp' % (len(seq2)))
    plt.title('Dot plot using window size %i\n(allowing no mis-matches)' %
              window)
    plt.show()
>>>>>>> 1a3ded26
<|MERGE_RESOLUTION|>--- conflicted
+++ resolved
@@ -1,4 +1,3 @@
-<<<<<<< HEAD
 import os
 from copy import deepcopy
 from stat import S_ISDIR
@@ -36,6 +35,12 @@
 # background light grey rectangles for any gap whose (logged) width is less
 # than SMALLEST_LOGGED_GAP_TO_DISPLAY.
 SMALLEST_LOGGED_GAP_TO_DISPLAY = 20
+
+# Y (Score) axis extra spacing above the best read match. The score of the
+# best read HSP will be multiplied by this value, the result converted to
+# an int, and then used as the upper bound on the Y axis. Adding 1% seems
+# to be a good heuristic.
+Y_AXIS_UPPER_PADDING = 1.01
 
 # The default base of the logarithm to use when logLinearXAxis is used to
 # produce an alignment graph.
@@ -417,7 +422,7 @@
     # Set the x-axis limits.
     readsAx.set_xlim([minX - 1, maxX + 1])
 
-    readsAx.set_ylim([0, maxY + 1])
+    readsAx.set_ylim([0, int(maxY * Y_AXIS_UPPER_PADDING)])
     readsAx.grid()
     if createFigure:
         if showFigure:
@@ -546,7 +551,7 @@
         titleAlignments = titlesAlignments[title]
         row, col = coords.next()
         a = ax[row][col]
-        a.set_ylim([0, maxY + 1])
+        a.set_ylim([0, int(maxY * Y_AXIS_UPPER_PADDING)])
         if equalizeXAxes:
             a.set_xlim([minX, maxX])
         a.set_yticks([])
@@ -694,708 +699,4 @@
     plt.ylabel('length %i bp' % (len(seq2)))
     plt.title('Dot plot using window size %i\n(allowing no mis-matches)' %
               window)
-    plt.show()
-=======
-import os
-from copy import deepcopy
-from stat import S_ISDIR
-from math import ceil
-from collections import defaultdict
-from time import ctime, time
-import matplotlib.pyplot as plt
-from matplotlib.lines import Line2D
-from matplotlib import gridspec
-import numpy as np
-
-from dark.baseimage import BaseImage
-from dark.dimension import dimensionalIterator
-from dark.html import AlignmentPanelHTML, NCBISequenceLinkURL
-from dark.intervals import ReadIntervals
-from dark.features import ProteinFeatureAdder, NucleotideFeatureAdder
-from dark import orfs
-from dark.intervals import OffsetAdjuster
-
-
-QUERY_COLORS = {
-    'A': (1.0, 0.0, 0.0),  # Red.
-    'C': (0.0, 0.0, 1.0),  # Blue.
-    'G': (0.0, 1.0, 0.0),  # Green.
-    'N': (1.0, 0.0, 1.0),  # Purple.
-    'T': (1.0, 0.8, 0.0),  # Orange.
-    'gap': (0.2, 0.2, 0.2),  # Almost black.
-    'match': (0.9, 0.9, 0.9),  # Almost white.
-    '*': (0.9, 0.9, 0.9),  # Almost white.
-}
-
-DEFAULT_BASE_COLOR = (0.5, 0.5, 0.5)  # Grey
-
-# If we're making a plot that has a log-linear X axis, don't show
-# background light grey rectangles for any gap whose (logged) width is less
-# than SMALLEST_LOGGED_GAP_TO_DISPLAY.
-SMALLEST_LOGGED_GAP_TO_DISPLAY = 20
-
-# Y (Score) axis extra spacing above the best read match. The score of the
-# best read HSP will be multiplied by this value, the result converted to
-# an int, and then used as the upper bound on the Y axis. Adding 1% seems
-# to be a good heuristic.
-Y_AXIS_UPPER_PADDING = 1.01
-
-# The default base of the logarithm to use when logLinearXAxis is used to
-# produce an alignment graph.
-DEFAULT_LOG_LINEAR_X_AXIS_BASE = 1.1
-
-
-def report(msg):
-    print '%s: %s' % (ctime(time()), msg)
-
-
-def alignmentGraph(titlesAlignments, title, addQueryLines=True,
-                   showFeatures=True, logLinearXAxis=False,
-                   logBase=DEFAULT_LOG_LINEAR_X_AXIS_BASE, rankScores=False,
-                   colorQueryBases=False, createFigure=True, showFigure=True,
-                   readsAx=None, imageFile=None, quiet=False, idList=False,
-                   xRange='subject', showOrfs=True):
-    """
-    Align a set of matching reads against a BLAST hit.
-
-    @param titlesAlignments: A L{dark.titles.TitlesAlignments} instance.
-    @param title: A C{str} sequence title that was hit by BLAST. We plot the
-        reads that hit this title.
-    @param addQueryLines: if C{True}, draw query lines in full (these will then
-        be partly overdrawn by the HSP match against the subject). These are
-        the 'whiskers' that potentially protrude from each side of a query.
-    @param showFeatures: if C{True}, look online for features of the subject
-        sequence (given by hitId).
-    @param logLinearXAxis: if C{True}, convert read offsets so that empty
-        regions in the plot we're preparing will only be as wide as their
-        logged actual values.
-    @param logBase: The base of the logarithm to use if logLinearXAxis is
-        C{True}.
-    @param: rankScores: If C{True}, change the e-values and bit scores for the
-        reads for each title to be their rank (worst to best).
-    @param colorQueryBases: if C{True}, color each base of a query string. If
-        C{True}, then addQueryLines is meaningless since the whole query is
-        shown colored.
-    @param createFigure: If C{True}, create a figure and give it a title.
-    @param showFigure: If C{True}, show the created figure. Set this to
-        C{False} if you're creating a panel of figures or just want to save an
-        image (with C{imageFile}).
-    @param readsAx: If not None, use this as the subplot for displaying reads.
-    @param imageFile: If not None, specifies a filename to write the image to.
-    @param quiet: If C{True}, don't print progress / timing output.
-    @param idList: a dictionary. The keys is a color and the values is a list
-        of read identifiers that should be colored in the respective color.
-    @param xRange: set to either 'subject' or 'reads' to indicate the range of
-        the X axis.
-    @param showOrfs: If C{True}, open reading frames will be displayed.
-    """
-
-    startTime = time()
-
-    assert xRange in ('subject', 'reads'), (
-        'xRange must be either "subject" or "reads".')
-
-    if createFigure:
-        width = 20
-        figure = plt.figure(figsize=(width, 20))
-
-    createdReadsAx = readsAx is None
-
-    if showFeatures:
-        if showOrfs:
-            gs = gridspec.GridSpec(4, 1, height_ratios=[3, 1, 1, 12])
-            featureAx = plt.subplot(gs[0, 0])
-            orfAx = plt.subplot(gs[1, 0])
-            orfReversedAx = plt.subplot(gs[2, 0])
-            readsAx = readsAx or plt.subplot(gs[3, 0])
-        else:
-            gs = gridspec.GridSpec(2, 1, height_ratios=[1, 1])
-            featureAx = plt.subplot(gs[0, 0])
-            readsAx = readsAx or plt.subplot(gs[1, 0])
-    else:
-        if showOrfs:
-            gs = gridspec.GridSpec(3, 1, height_ratios=[1, 1, 12])
-            orfAx = plt.subplot(gs[0, 0])
-            orfReversedAx = plt.subplot(gs[1, 0])
-            readsAx = readsAx or plt.subplot(gs[2, 0])
-        else:
-            readsAx = readsAx or plt.subplot(111)
-
-    # Make a deep copy of the title alignments. We're potentially going to
-    # change the HSP scores, the X axis offsets, etc., and we don't want to
-    # interfere with the data we were passed.
-    titleAlignments = deepcopy(titlesAlignments[title])
-
-    readsAlignments = titlesAlignments.readsAlignments
-    subjectIsNucleotides = readsAlignments.params.subjectIsNucleotides
-    sequence = readsAlignments.getSequence(title)
-
-    if showOrfs and not subjectIsNucleotides:
-        # We cannot show ORFs when displaying protein plots.
-        showOrfs = False
-
-    # Allow the class of titlesAlignments to adjust HSPs for plotting,
-    # if it has a method for doing so.
-    try:
-        adjuster = readsAlignments.adjustHspsForPlotting
-    except AttributeError:
-        pass
-    else:
-        adjuster(titleAlignments)
-
-    if rankScores:
-        for rank, hsp in enumerate(sorted(titleAlignments.hsps()), start=1):
-            hsp.score.score = rank
-
-    if logLinearXAxis:
-        readIntervals = ReadIntervals(titleAlignments.subjectLength)
-        # Examine all HSPs so we can build an offset adjuster.
-        for hsp in titleAlignments.hsps():
-            readIntervals.add(hsp.readStartInSubject, hsp.readEndInSubject)
-        # Now adjust offsets in all HSPs.
-        offsetAdjuster = OffsetAdjuster(readIntervals, base=logBase)
-        for hsp in titleAlignments.hsps():
-            offsetAdjuster.adjustHSP(hsp)
-        # A function for adjusting other offsets, below.
-        adjustOffset = offsetAdjuster.adjustOffset
-    else:
-        adjustOffset = lambda x: x
-
-    # It might be more efficient to only walk through all HSPs once and
-    # compute these values all at once, but for now this is simple and clear.
-    maxY = int(ceil(titleAlignments.bestHsp().score.score))
-    minY = int(titleAlignments.worstHsp().score.score)
-    maxX = max(hsp.readEndInSubject for hsp in titleAlignments.hsps())
-    minX = min(hsp.readStartInSubject for hsp in titleAlignments.hsps())
-
-    if xRange == 'subject':
-        # We'll display a graph for the full subject range. Adjust X axis
-        # min/max to make sure we cover at least zero to the sequence length.
-        maxX = max(len(sequence), maxX)
-        minX = min(0, minX)
-
-    # Swap min & max Y values, if needed, as it's possible we are dealing
-    # with LSPs but that the score adjuster made numerically greater values
-    # for those that were small.
-    if maxY < minY:
-        (maxY, minY) = (minY, maxY)
-
-    if logLinearXAxis:
-        # Adjust minX and maxX if we have gaps at the subject start or end.
-        gaps = list(readIntervals.walk())
-        if gaps:
-            # Check start of first gap:
-            intervalType, (start, stop) = gaps[0]
-            if intervalType == ReadIntervals.EMPTY:
-                adjustedStart = adjustOffset(start)
-                if adjustedStart < minX:
-                    minX = adjustedStart
-            # Check stop of last gap:
-            intervalType, (start, stop) = gaps[-1]
-            if intervalType == ReadIntervals.EMPTY:
-                adjustedStop = adjustOffset(stop)
-                if adjustedStop > maxX:
-                    maxX = adjustedStop
-
-    # We're all set up to start plotting the graph.
-
-    # Add light grey vertical rectangles to show the logarithmic gaps. Add
-    # these first so that reads will be plotted on top of them. Only draw
-    # gaps that are more than SMALLEST_LOGGED_GAP_TO_DISPLAY pixels wide as
-    # we could have millions of tiny gaps for a bacteria and drawing them
-    # all will be slow and only serves to make the entire background grey.
-    if logLinearXAxis and len(offsetAdjuster.adjustments()) < 100:
-        for (intervalType, interval) in readIntervals.walk():
-            if intervalType == ReadIntervals.EMPTY:
-                adjustedStart = adjustOffset(interval[0])
-                adjustedStop = adjustOffset(interval[1])
-                width = adjustedStop - adjustedStart
-                if width >= SMALLEST_LOGGED_GAP_TO_DISPLAY:
-                    readsAx.axvspan(adjustedStart, adjustedStop,
-                                    color='#f4f4f4')
-
-    if colorQueryBases:
-        # Color each query by its bases.
-        xScale = 3
-        yScale = 2
-        baseImage = BaseImage(
-            maxX - minX, maxY - minY + (1 if rankScores else 0),
-            xScale, yScale)
-        for alignment in titleAlignments:
-            for hsp in alignment.hsps:
-                y = hsp.score.score - minY
-                # If the product of the subject and read frame values is +ve,
-                # then they're either both +ve or both -ve, so we just use the
-                # read as is. Otherwise, we need to reverse complement it.
-                if hsp.frame['subject'] * hsp.frame['query'] > 0:
-                    query = alignment.read.sequence
-                else:
-                    # One of the subject or query has negative sense.
-                    query = alignment.read.reverseComplement().sequence
-                readStartInSubject = hsp.readStartInSubject
-                # There are 3 parts of the query string we need to
-                # display. 1) the left part (if any) before the matched
-                # part of the subject.  2) the matched part (which can
-                # include gaps in the query and/or subject). 3) the right
-                # part (if any) after the matched part.  For each part,
-                # calculate the ranges in which we have to make the
-                # comparison between subject and query.
-
-                # NOTE: never use hsp['origHsp'].gaps to calculate the number
-                # of gaps, as this number contains gaps in both subject and
-                # query.
-
-                # 1. Left part:
-                leftRange = hsp.subjectStart - readStartInSubject
-
-                # 2. Match, middle part:
-                middleRange = len(hsp.query)
-
-                # 3. Right part:
-                # Using hsp.readEndInSubject - hsp.subjectEnd to calculate the
-                # length of the right part leads to the part being too long.
-                # The number of gaps needs to be subtracted to get the right
-                # length.
-                origQuery = hsp.query.upper()
-                rightRange = (hsp.readEndInSubject - hsp.subjectEnd -
-                              origQuery.count('-'))
-
-                # 1. Left part.
-                xOffset = readStartInSubject - minX
-                queryOffset = 0
-                for queryIndex in xrange(leftRange):
-                    color = QUERY_COLORS.get(query[queryOffset + queryIndex],
-                                             DEFAULT_BASE_COLOR)
-                    baseImage.set(xOffset + queryIndex, y, color)
-
-                # 2. Match part.
-                xOffset = hsp.subjectStart - minX
-                xIndex = 0
-                queryOffset = hsp.subjectStart - hsp.readStartInSubject
-                origSubject = hsp.subject
-                for matchIndex in xrange(middleRange):
-                    if origSubject[matchIndex] == '-':
-                        # A gap in the subject was needed to match the query.
-                        # In our graph we keep the subject the same even in the
-                        # case where BLAST opened gaps in it, so we compensate
-                        # for the gap in the subject by not showing this base
-                        # of the query.
-                        pass
-                    else:
-                        if origSubject[matchIndex] == origQuery[matchIndex]:
-                            # The query matched the subject at this location.
-                            # Matching bases are all colored in the same
-                            # 'match' color.
-                            color = QUERY_COLORS['match']
-                        else:
-                            if origQuery[matchIndex] == '-':
-                                # A gap in the query. All query gaps get the
-                                # same 'gap' color.
-                                color = QUERY_COLORS['gap']
-                            else:
-                                # Query doesn't match subject (and is not a
-                                # gap).
-                                color = QUERY_COLORS.get(origQuery[matchIndex],
-                                                         DEFAULT_BASE_COLOR)
-                        baseImage.set(xOffset + xIndex, y, color)
-                        xIndex += 1
-
-                # 3. Right part.
-                xOffset = hsp.subjectEnd - minX
-                backQuery = query[-rightRange:].upper()
-                for queryIndex in xrange(rightRange):
-                    color = QUERY_COLORS.get(backQuery[queryIndex],
-                                             DEFAULT_BASE_COLOR)
-                    baseImage.set(xOffset + queryIndex, y, color)
-
-        readsAx.imshow(baseImage.data, aspect='auto', origin='lower',
-                       interpolation='nearest',
-                       extent=[minX, maxX, minY, maxY])
-    else:
-        # Add horizontal lines for all the query sequences. These will be the
-        # grey 'whiskers' in the plots once we (below) draw the matched part
-        # on top of part of them.
-        if addQueryLines:
-            for hsp in titleAlignments.hsps():
-                y = hsp.score.score
-                line = Line2D([hsp.readStartInSubject, hsp.readEndInSubject],
-                              [y, y], color='#aaaaaa')
-                readsAx.add_line(line)
-
-        # Add the horizontal BLAST alignment lines.
-
-        # If an idList is given set things up to look up read colors.
-        readColor = {}
-        if idList:
-            for color, reads in idList.iteritems():
-                for read in reads:
-                    if read in readColor:
-                        raise ValueError('Read %s is specified multiple '
-                                         'times in idList' % read)
-                    else:
-                        readColor[read] = color
-
-        # Draw the matched region.
-        for titleAlignment in titleAlignments:
-            readId = titleAlignment.read.id
-            for hsp in titleAlignment.hsps:
-                y = hsp.score.score
-                line = Line2D([hsp.subjectStart, hsp.subjectEnd], [y, y],
-                              color=readColor.get(readId, 'blue'))
-                readsAx.add_line(line)
-
-    if showOrfs:
-        orfs.addORFs(orfAx, sequence.seq, minX, maxX, adjustOffset)
-        orfs.addReversedORFs(orfReversedAx,
-                             sequence.reverse_complement().seq,
-                             minX, maxX, adjustOffset)
-
-    if showFeatures:
-        if subjectIsNucleotides:
-            featureAdder = NucleotideFeatureAdder()
-        else:
-            featureAdder = ProteinFeatureAdder()
-
-        features = featureAdder.add(featureAx, title, minX, maxX,
-                                    adjustOffset)
-
-        # If there are features and there weren't too many of them, add
-        # vertical feature lines to the reads and ORF axes.
-        if features and not featureAdder.tooManyFeaturesToPlot:
-            for feature in features:
-                start = feature.start()
-                end = feature.end()
-                color = feature.color
-                readsAx.axvline(x=start, color=color)
-                readsAx.axvline(x=end, color='#cccccc')
-                if showOrfs:
-                    orfAx.axvline(x=start, color=color)
-                    orfAx.axvline(x=end, color='#cccccc')
-                    orfReversedAx.axvline(x=start, color=color)
-                    orfReversedAx.axvline(x=end, color='#cccccc')
-    else:
-        features = None
-
-    # We'll return some information we've gathered.
-    result = {
-        'adjustOffset': adjustOffset,
-        'features': features,
-        'minX': minX,
-        'maxX': maxX,
-        'minY': minY,
-        'maxY': maxY,
-    }
-
-    # Allow the class of titlesAlignments to add to the plot, if it has a
-    # method for doing so.
-    try:
-        adjuster = readsAlignments.adjustPlot
-    except AttributeError:
-        pass
-    else:
-        adjuster(readsAx)
-
-    # Titles, axis, etc.
-    if createFigure:
-        readCount = titleAlignments.readCount()
-        hspCount = titleAlignments.hspCount()
-        figure.suptitle(
-            '%s\nLength %d %s, %d read%s, %d HSP%s.' %
-            (
-                sequence.description,
-                len(sequence), 'nt' if subjectIsNucleotides else 'aa',
-                readCount, '' if readCount == 1 else 's',
-                hspCount, '' if hspCount == 1 else 's'
-            ),
-            fontsize=20)
-
-    # Add a title and y-axis label, but only if we made the reads axes.
-    if createdReadsAx:
-        readsAx.set_title('Read alignments', fontsize=20)
-        ylabel = readsAlignments.params.scoreTitle
-        if rankScores:
-            ylabel += ' rank'
-        plt.ylabel(ylabel, fontsize=17)
-
-    # Set the x-axis limits.
-    readsAx.set_xlim([minX - 1, maxX + 1])
-
-    readsAx.set_ylim([0, int(maxY * Y_AXIS_UPPER_PADDING)])
-    readsAx.grid()
-    if createFigure:
-        if showFigure:
-            plt.show()
-        if imageFile:
-            figure.savefig(imageFile)
-    stop = time()
-    if not quiet:
-        report('Graph generated in %.3f mins.' % ((stop - startTime) / 60.0))
-
-    return result
-
-
-def alignmentPanel(titlesAlignments, sortOn='maxScore', interactive=True,
-                   outputDir=None, idList=False, equalizeXAxes=False,
-                   xRange='subject', logLinearXAxis=False,
-                   logBase=DEFAULT_LOG_LINEAR_X_AXIS_BASE, rankScores=False):
-    """
-    Produces a rectangular panel of graphs that each contain an alignment graph
-    against a given sequence.
-
-    @param titlesAlignments: A L{dark.titles.TitlesAlignments} instance.
-    @param sortOn: The attribute to sort subplots on. Either "maxScore",
-        "medianScore", "readCount", "length", or "title".
-    @param interactive: If C{True}, we are interactive and should display the
-        panel using figure.show etc.
-    @param outputDir: If not None, specifies a directory to write an HTML
-        summary to. If the directory does not exist it will be created.
-    @param idList: a dictionary. Keys are colors and values are lists of read
-        ids that should be colored using that color.
-    @param equalizeXAxes: if C{True}, adjust the X axis on each alignment plot
-        to be the same.
-    @param xRange: set to either 'subject' or 'reads' to indicate the range of
-        the X axis.
-    @param logLinearXAxis: if C{True}, convert read offsets so that empty
-        regions in the plots we're preparing will only be as wide as their
-        logged actual values.
-    @param logBase: The base of the logarithm to use if logLinearXAxis is
-        C{True}.
-    @param: rankScores: If C{True}, change the scores for the reads for each
-        title to be their rank (worst to best).
-    """
-
-    assert xRange in ('subject', 'reads'), (
-        'xRange must be either "subject" or "reads".')
-
-    if not (interactive or outputDir):
-        raise ValueError('Either interactive or outputDir must be True')
-
-    start = time()
-    titles = titlesAlignments.sortTitles(sortOn)
-    cols = 5
-    rows = int(len(titles) / cols) + (0 if len(titles) % cols == 0 else 1)
-    figure, ax = plt.subplots(rows, cols, squeeze=False)
-    report('Plotting %d titles in %dx%d grid, sorted on %s' %
-           (len(titles), rows, cols, sortOn))
-    allGraphInfo = {}
-
-    if outputDir:
-        if os.access(outputDir, os.F_OK):
-            # outputDir exists. Check it's a directory.
-            mode = os.stat(outputDir).st_mode
-            assert S_ISDIR(mode), "%r is not a directory." % outputDir
-        else:
-            os.mkdir(outputDir)
-        htmlOutput = AlignmentPanelHTML(outputDir, titlesAlignments)
-
-    coords = dimensionalIterator((rows, cols))
-
-    for i, title in enumerate(titles):
-        titleAlignments = titlesAlignments[title]
-        row, col = coords.next()
-        print '%d: %s %s' % (i, title, NCBISequenceLinkURL(title, ''))
-        if interactive:
-            graphInfo = alignmentGraph(
-                titlesAlignments, title, addQueryLines=True,
-                showFeatures=False, rankScores=rankScores,
-                logLinearXAxis=logLinearXAxis, logBase=logBase,
-                colorQueryBases=False, createFigure=False, showFigure=False,
-                readsAx=ax[row][col], quiet=True, idList=idList, xRange=xRange,
-                showOrfs=False)
-
-        if outputDir:
-            imageBasename = '%d.png' % i
-            imageFile = '%s/%s' % (outputDir, imageBasename)
-            graphInfo = alignmentGraph(
-                titlesAlignments, title, addQueryLines=True, showFeatures=True,
-                rankScores=rankScores, logLinearXAxis=logLinearXAxis,
-                logBase=logBase, colorQueryBases=False, showFigure=False,
-                imageFile=imageFile, quiet=True, idList=idList, xRange=xRange,
-                showOrfs=True)
-
-            # Close the image plot, otherwise it will be displayed when we
-            # call plt.show below.
-            plt.close()
-            htmlOutput.addImage(imageBasename, title, graphInfo)
-
-        allGraphInfo[title] = graphInfo
-        readCount = titleAlignments.readCount()
-        hspCount = titleAlignments.hspCount()
-        plotTitle = ('%d: %s\nLength %d, %d read%s, %d HSP%s.' % (
-            i, title.split(' ', 1)[1][:40],
-            titleAlignments.subjectLength,
-            readCount, '' if readCount == 1 else 's',
-            hspCount, '' if hspCount == 1 else 's'))
-
-        if hspCount:
-            if rankScores:
-                plotTitle += '\nY axis is ranked score'
-            else:
-                plotTitle += '\nmax %.2f, median %.2f' % (
-                    titleAlignments.bestHsp().score.score,
-                    titleAlignments.medianScore())
-
-        ax[row][col].set_title(plotTitle, fontsize=10)
-
-    maxX = max(graphInfo['maxX'] for graphInfo in allGraphInfo.itervalues())
-    minX = min(graphInfo['minX'] for graphInfo in allGraphInfo.itervalues())
-    maxY = max(graphInfo['maxY'] for graphInfo in allGraphInfo.itervalues())
-    minY = min(graphInfo['minY'] for graphInfo in allGraphInfo.itervalues())
-
-    # Post-process graphs to adjust axes, etc.
-
-    coords = dimensionalIterator((rows, cols))
-    for title in titles:
-        titleAlignments = titlesAlignments[title]
-        row, col = coords.next()
-        a = ax[row][col]
-        a.set_ylim([0, int(maxY * Y_AXIS_UPPER_PADDING)])
-        if equalizeXAxes:
-            a.set_xlim([minX, maxX])
-        a.set_yticks([])
-        a.set_xticks([])
-
-        if xRange == 'subject' and minX < 0:
-            # Add a vertical line at x=0 so we can see the 'whiskers' of
-            # reads that extend to the left of the sequence we're aligning
-            # against.
-            a.axvline(x=0, color='#cccccc')
-
-        # Add a line on the right of each sub-plot so we can see where the
-        # sequence ends (as all panel graphs have the same width and we
-        # otherwise couldn't tell).
-        sequenceLen = titleAlignments.subjectLength
-        if logLinearXAxis:
-            sequenceLen = allGraphInfo[title]['adjustOffset'](sequenceLen)
-        a.axvline(x=sequenceLen, color='#cccccc')
-
-    # Hide the final panel graphs (if any) that have no content. We do this
-    # because the panel is a rectangular grid and some of the plots at the
-    # end of the last row may be unused.
-    for row, col in coords:
-        ax[row][col].axis('off')
-
-    # plt.subplots_adjust(left=0.01, bottom=0.01, right=0.99, top=0.93,
-    # wspace=0.1, hspace=None)
-    plt.subplots_adjust(hspace=0.4)
-    figure.suptitle('X: %d to %d, Y (%s): %d to %d' %
-                    (minX, maxX,
-                     titlesAlignments.readsAlignments.params.scoreTitle,
-                     int(minY), int(maxY)), fontsize=20)
-    figure.set_size_inches(5 * cols, 3 * rows, forward=True)
-    if outputDir:
-        panelFilename = 'alignment-panel.png'
-        figure.savefig('%s/%s' % (outputDir, panelFilename))
-        htmlOutput.close(panelFilename)
-    if interactive:
-        figure.show()
-    stop = time()
-    report('Alignment panel generated in %.3f mins.' % ((stop - start) / 60.0))
-
-
-def scoreGraph(titlesAlignments, find=None, showTitles=False, figureWidth=5,
-               figureHeight=5):
-    """
-    NOTE: This function has probably bit rotted (but only a little).
-
-    Produce a rectangular panel of graphs, each of which shows sorted scores
-    for a title. Matches against a certain sequence title, as determined by
-    C{find}, (see below) are highlighted.
-
-    @param find: A function that can be passed a sequence title. If the
-        function returns C{True} a red dot is put into the graph at that point
-        to highlight the match.
-    @param showTitles: If C{True} display read sequence names. The panel tends
-        to look terrible when titles are displayed. If C{False}, show no title.
-    @param figureWidth: The C{float} width of the figure, in inches.
-    @param figureHeight: The C{float} height of the figure, in inches.
-    """
-    maxScore = None
-    maxHsps = 0
-    cols = 5
-    rows = int(len(titlesAlignments) / cols) + (
-        0 if len(titlesAlignments) % cols == 0 else 1)
-    f, ax = plt.subplots(rows, cols)
-    coords = dimensionalIterator((rows, cols))
-
-    for title in titlesAlignments:
-        titleAlignments = titlesAlignments[title]
-        row, col = coords.next()
-        hspCount = titleAlignments.hspCount()
-        if hspCount > maxHsps:
-            maxHsps = hspCount
-        scores = []
-        highlightX = []
-        highlightY = []
-        for x, titleAlignment in enumerate(titleAlignments):
-            score = titleAlignment.hsps[0].score.score
-            scores.append(score)
-            if find and find(titleAlignment.subjectTitle):
-                highlightX.append(x)
-                highlightY.append(score)
-        a = ax[row][col]
-        if scores:
-            max_ = max(scores)
-            if maxScore is None or max_ > maxScore:
-                maxScore = max_
-            x = np.arange(0, len(scores))
-            a.plot(x, scores)
-        if highlightX:
-            a.plot(highlightX, highlightY, 'ro')
-        if showTitles:
-            a.set_title('%s' % title, fontsize=10)
-
-    # Adjust all plots to have the same dimensions.
-    coords = dimensionalIterator((rows, cols))
-    for _ in xrange(len(titlesAlignments)):
-        row, col = coords.next()
-        a = ax[row][col]
-        a.axis([0, maxHsps, 0, maxScore])
-        # a.set_yscale('log')
-        a.set_yticks([])
-        a.set_xticks([])
-
-    # Hide the final panel graphs (if any) that have no content. We do this
-    # because the panel is a rectangular grid and some of the plots at the
-    # end of the last row may be unused.
-    for row, col in coords:
-        ax[row][col].axis('off')
-
-    plt.subplots_adjust(left=0.01, bottom=0.01, right=0.99, top=0.93,
-                        wspace=0.1, hspace=None)
-    f.suptitle('max HSPs %d, max score %f' % (maxHsps, maxScore))
-    f.set_size_inches(figureWidth, figureHeight, forward=True)
-    # f.savefig('scores.png')
-    plt.show()
-
-
-def scatterAlign(seq1, seq2, window=7):
-    """
-    Visually align two sequences.
-    """
-    d1 = defaultdict(list)
-    d2 = defaultdict(list)
-    for (seq, section_dict) in [(seq1, d1), (seq2, d2)]:
-        for i in range(len(seq) - window):
-            section = seq[i:i + window]
-            section_dict[section].append(i)
-    matches = set(d1).intersection(d2)
-    print '%i unique matches' % len(matches)
-    x = []
-    y = []
-    for section in matches:
-        for i in d1[section]:
-            for j in d2[section]:
-                x.append(i)
-                y.append(j)
-    # plt.cla()  # clear any prior graph
-    plt.gray()
-    plt.scatter(x, y)
-    plt.xlim(0, len(seq1) - window)
-    plt.ylim(0, len(seq2) - window)
-    plt.xlabel('length %i bp' % (len(seq1)))
-    plt.ylabel('length %i bp' % (len(seq2)))
-    plt.title('Dot plot using window size %i\n(allowing no mis-matches)' %
-              window)
-    plt.show()
->>>>>>> 1a3ded26
+    plt.show()