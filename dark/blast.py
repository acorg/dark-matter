--- conflicted
+++ resolved
@@ -5,11 +5,8 @@
 from Bio import SeqIO
 
 from dark.conversion import JSONRecordsReader, convertBlastParamsToDict
-<<<<<<< HEAD
-from dark.filter import BitScoreFilter, HitInfoFilter, TitleFilter
-=======
-from dark.filter import HitInfoFilter, ReadSetFilter, TitleFilter
->>>>>>> 3360ad92
+from dark.filter import (BitScoreFilter, HitInfoFilter, ReadSetFilter,
+                         TitleFilter)
 from dark.hsp import printHSP, normalizeHSP
 from dark.intervals import OffsetAdjuster, ReadIntervals
 
@@ -130,12 +127,8 @@
                    maxMeanEValue=None, maxMedianEValue=None,
                    withEBetterThan=None, titleRegex=None,
                    negativeTitleRegex=None, truncateTitlesAfter=None,
-<<<<<<< HEAD
                    minMeanBitScore=None, minMedianBitScore=None,
-                   withBitScoreBetterThan=None):
-=======
-                   minNewReads=None):
->>>>>>> 3360ad92
+                   withBitScoreBetterThan=None, minNewReads=None):
         """
         Read the BLAST records and return a L{BlastHits} instance. Records are
         only returned if they match the various optional restrictions described
@@ -165,18 +158,15 @@
         @param truncateTitlesAfter: specify a string that titles will be
             truncated beyond. If a truncated title has already been seen, that
             title will be elided.
-<<<<<<< HEAD
         @param minMeanBitScore: sequences that are matched with a mean score
             that is less than this value will be elided.
         @param minMedianBitScore: sequences that are matched with a median
             score that is less than this value will be elided.
         @param withBitScoreBetterThan: If no score for a sequence is higher
             than this value, the hit will be elided.
-=======
         @param minNewReads: The C{float} fraction of its reads by which a new
             read set must differ from all previously seen read sets in order to
             be considered acceptably different.
->>>>>>> 3360ad92
         @return: A L{BlastHits} instance.
         """
         result = {}
@@ -259,19 +249,12 @@
             hitInfo['bitScoreMedian'] = np.median(bitScores)
             hitInfo['bitScoreMax'] = np.max(bitScores)
             if (hitInfo['titleFilterResult'] == TitleFilter.WHITELIST_ACCEPT or
-<<<<<<< HEAD
-                    (hitInfoFilter.accept(hitInfo) and
-                     bitScoreFilter.accept(hitInfo))):
-                # Remove the e-values and bit scores (now that we've summarized
-                # them) and the title filter result (now that we've checked
-                # it).
-=======
                     hitInfoFilter.accept(hitInfo) and
+                    bitScoreFilter.accept(hitInfo) and
                     (minNewReads is None or
                      readSetFilter.accept(title, hitInfo))):
-                # Remove the e-values (now that we've summarized them) and
-                # the title filter result (now that we've checked it).
->>>>>>> 3360ad92
+                # Remove the e-values and bit scores (now that we've summarized
+                # them) and the title filter result (now that we've checked it.
                 del hitInfo['eValues']
                 del hitInfo['bitScores']
                 del hitInfo['titleFilterResult']
@@ -385,12 +368,8 @@
                    maxMeanEValue=None, maxMedianEValue=None,
                    withEBetterThan=None, titleRegex=None,
                    negativeTitleRegex=None, truncateTitlesAfter=None,
-<<<<<<< HEAD
                    minMeanBitScore=None, minMedianBitScore=None,
-                   withBitScoreBetterThan=None):
-=======
-                   minNewReads=None):
->>>>>>> 3360ad92
+                   withBitScoreBetterThan=None, minNewReads=None):
         """
         Produce a new L{BlastHits} instance consisting of just the interesting
         hits, as given by our parameters.
@@ -427,18 +406,15 @@
         @param truncateTitlesAfter: specify a string that titles will be
             truncated beyond. If a truncated title has already been seen, that
             title will be elided.
-<<<<<<< HEAD
         @param minMeanBitScore: sequences that are matched with a mean bit
             score that is less than this value will be elided.
         @param minMedianBitScore: sequences that are matched with a median
             bit score that is less than this value will be elided.
         @param withBitScoreBetterThan: If no bit score for a sequence is higher
             than this value, the hit will be elided.
-=======
         @param minNewReads: The C{float} fraction of its reads by which a new
             read set must differ from all previously seen read sets in order to
             be considered acceptably different.
->>>>>>> 3360ad92
         @return: A new L{BlastHits} instance, with hits filtered as above.
         """
         titleFilter = TitleFilter(
@@ -467,20 +443,13 @@
         for title, hitInfo in self.titles.iteritems():
             titleFilterResult = titleFilter.accept(title)
             if (titleFilterResult == TitleFilter.WHITELIST_ACCEPT or
-<<<<<<< HEAD
-                    (titleFilterResult == TitleFilter.DEFAULT_ACCEPT and
-                     hitInfoFilter.accept(hitInfo) and
-                     bitScoreFilter.accept(hitInfo))):
-                result.addHit(title, hitInfo)
-        return result
-=======
                     titleFilterResult == TitleFilter.DEFAULT_ACCEPT and
                     hitInfoFilter.accept(hitInfo) and
+                    bitScoreFilter.accept(hitInfo) and
                     (minNewReads is None or
                      readSetFilter.accept(title, hitInfo))):
                 blastHits.addHit(title, hitInfo)
         return blastHits
->>>>>>> 3360ad92
 
     def _getHsps(self):
         """
