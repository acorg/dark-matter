--- conflicted
+++ resolved
@@ -368,27 +368,6 @@
     )
 
     parser.add_argument(
-<<<<<<< HEAD
-        "--markDuplicatesGATK",
-        default=False,
-        action="store_true",
-        help=(
-            "Use GATK to mark duplicates. See "
-            "https://gatk.broadinstitute.org for details on GATK."
-        ),
-    )
-
-    parser.add_argument(
-        "--markDuplicatesPicard",
-        default=False,
-        action="store_true",
-        help=(
-            "Use Picard to mark duplicates. See "
-            "https://github.com/broadinstitute/picard for details on "
-            "Picard."
-        ),
-    )
-=======
         '--markDuplicatesGATK', action='store_true',
         help=('Use GATK to mark duplicates. See '
               'https://gatk.broadinstitute.org for details on GATK.'))
@@ -398,7 +377,6 @@
         help=('Use Picard to mark duplicates. See '
               'https://github.com/broadinstitute/picard for details on '
               'Picard.'))
->>>>>>> 4598226d
 
     parser.add_argument(
         "--picardJar",
@@ -419,37 +397,6 @@
     )
 
     parser.add_argument(
-<<<<<<< HEAD
-        "--removeDuplicates",
-        default=False,
-        action="store_true",
-        help=(
-            "Remove duplicates from the resulting SAM/BAM file. Best used "
-            "in combination with an option that marks duplicates, such as "
-            "--markDuplicatesGATK."
-        ),
-    )
-
-    parser.add_argument(
-        "--verbose",
-        default=False,
-        action="store_true",
-        help=(
-            "Print a description of commands as they are (or would be, if "
-            "--dryRun is used) executed."
-        ),
-    )
-
-    parser.add_argument(
-        "--log",
-        default=False,
-        action="store_true",
-        help=(
-            "Show a log of commands that were (or would be, if --dryRun is "
-            "used) executed."
-        ),
-    )
-=======
         '--removeDuplicates', action='store_true',
         help=('Remove duplicates from the resulting SAM/BAM file. Best used '
               'in combination with an option that marks duplicates, such as '
@@ -464,7 +411,6 @@
         '--log', action='store_true',
         help=('Show a log of commands that were (or would be, if --dryRun is '
               'used) executed.'))
->>>>>>> 4598226d
 
     parser.add_argument(
         "--threads",
@@ -473,60 +419,6 @@
     )
 
     parser.add_argument(
-<<<<<<< HEAD
-        "--noAlign",
-        default=True,
-        action="store_false",
-        dest="align",
-        help="Do not align with Bowtie2, just build an index.",
-    )
-
-    parser.add_argument(
-        "--noBAM",
-        default=True,
-        action="store_false",
-        dest="bam",
-        help="Do not convert SAM to BAM.",
-    )
-
-    parser.add_argument(
-        "--noSort",
-        default=True,
-        action="store_false",
-        dest="sort",
-        help="Do not sort the BAM.",
-    )
-
-    parser.add_argument(
-        "--noIndexBAM",
-        default=True,
-        action="store_false",
-        dest="indexBAM",
-        help="Do not index the BAM file.",
-    )
-
-    parser.add_argument(
-        "--noClean",
-        default=True,
-        action="store_false",
-        dest="clean",
-        help="Do not remove intermediate files or the temporary directory.",
-    )
-
-    parser.add_argument(
-        "--force",
-        default=False,
-        action="store_true",
-        help="Overwrite pre-existing output file.",
-    )
-
-    parser.add_argument(
-        "--dryRun",
-        default=False,
-        action="store_true",
-        help="Do not run commands, just print what would be done.",
-    )
-=======
         '--noAlign', action='store_false', dest='align',
         help='Do not align with Bowtie2, just build an index.')
 
@@ -553,28 +445,10 @@
     parser.add_argument(
         '--dryRun', action='store_true',
         help='Do not run commands, just print what would be done.')
->>>>>>> 4598226d
 
     haplotypeCaller = parser.add_mutually_exclusive_group()
 
     haplotypeCaller.add_argument(
-<<<<<<< HEAD
-        "--callHaplotypesGATK",
-        default=False,
-        action="store_true",
-        help=(
-            "Use GATK to call haplotypes. See "
-            "https://gatk.broadinstitute.org for details on GATK."
-        ),
-    )
-
-    haplotypeCaller.add_argument(
-        "--callHaplotypesBcftools",
-        default=False,
-        action="store_true",
-        help="Use bcftools call to call haplotypes.",
-    )
-=======
         '--callHaplotypesGATK', action='store_true',
         help=('Use GATK to call haplotypes. See '
               'https://gatk.broadinstitute.org for details on GATK.'))
@@ -582,7 +456,6 @@
     haplotypeCaller.add_argument(
         '--callHaplotypesBcftools', action='store_true',
         help='Use bcftools call to call haplotypes.')
->>>>>>> 4598226d
 
     parser.add_argument(
         "--removePrimersFromBedFile",
